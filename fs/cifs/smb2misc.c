// SPDX-License-Identifier: LGPL-2.1
/*
 *
 *   Copyright (C) International Business Machines  Corp., 2002,2011
 *                 Etersoft, 2012
 *   Author(s): Steve French (sfrench@us.ibm.com)
 *              Pavel Shilovsky (pshilovsky@samba.org) 2012
 *
 */
#include <linux/ctype.h>
#include "cifsglob.h"
#include "cifsproto.h"
#include "smb2proto.h"
#include "cifs_debug.h"
#include "cifs_unicode.h"
#include "smb2status.h"
#include "smb2glob.h"
#include "nterr.h"
#include "cached_dir.h"

static int
check_smb2_hdr(struct smb2_hdr *shdr, __u64 mid)
{
	__u64 wire_mid = le64_to_cpu(shdr->MessageId);

	/*
	 * Make sure that this really is an SMB, that it is a response,
	 * and that the message ids match.
	 */
	if ((shdr->ProtocolId == SMB2_PROTO_NUMBER) &&
	    (mid == wire_mid)) {
		if (shdr->Flags & SMB2_FLAGS_SERVER_TO_REDIR)
			return 0;
		else {
			/* only one valid case where server sends us request */
			if (shdr->Command == SMB2_OPLOCK_BREAK)
				return 0;
			else
				cifs_dbg(VFS, "Received Request not response\n");
		}
	} else { /* bad signature or mid */
		if (shdr->ProtocolId != SMB2_PROTO_NUMBER)
			cifs_dbg(VFS, "Bad protocol string signature header %x\n",
				 le32_to_cpu(shdr->ProtocolId));
		if (mid != wire_mid)
			cifs_dbg(VFS, "Mids do not match: %llu and %llu\n",
				 mid, wire_mid);
	}
	cifs_dbg(VFS, "Bad SMB detected. The Mid=%llu\n", wire_mid);
	return 1;
}

/*
 *  The following table defines the expected "StructureSize" of SMB2 responses
 *  in order by SMB2 command.  This is similar to "wct" in SMB/CIFS responses.
 *
 *  Note that commands are defined in smb2pdu.h in le16 but the array below is
 *  indexed by command in host byte order
 */
static const __le16 smb2_rsp_struct_sizes[NUMBER_OF_SMB2_COMMANDS] = {
	/* SMB2_NEGOTIATE */ cpu_to_le16(65),
	/* SMB2_SESSION_SETUP */ cpu_to_le16(9),
	/* SMB2_LOGOFF */ cpu_to_le16(4),
	/* SMB2_TREE_CONNECT */ cpu_to_le16(16),
	/* SMB2_TREE_DISCONNECT */ cpu_to_le16(4),
	/* SMB2_CREATE */ cpu_to_le16(89),
	/* SMB2_CLOSE */ cpu_to_le16(60),
	/* SMB2_FLUSH */ cpu_to_le16(4),
	/* SMB2_READ */ cpu_to_le16(17),
	/* SMB2_WRITE */ cpu_to_le16(17),
	/* SMB2_LOCK */ cpu_to_le16(4),
	/* SMB2_IOCTL */ cpu_to_le16(49),
	/* BB CHECK this ... not listed in documentation */
	/* SMB2_CANCEL */ cpu_to_le16(0),
	/* SMB2_ECHO */ cpu_to_le16(4),
	/* SMB2_QUERY_DIRECTORY */ cpu_to_le16(9),
	/* SMB2_CHANGE_NOTIFY */ cpu_to_le16(9),
	/* SMB2_QUERY_INFO */ cpu_to_le16(9),
	/* SMB2_SET_INFO */ cpu_to_le16(2),
	/* BB FIXME can also be 44 for lease break */
	/* SMB2_OPLOCK_BREAK */ cpu_to_le16(24)
};

#define SMB311_NEGPROT_BASE_SIZE (sizeof(struct smb2_hdr) + sizeof(struct smb2_negotiate_rsp))

static __u32 get_neg_ctxt_len(struct smb2_hdr *hdr, __u32 len,
			      __u32 non_ctxlen)
{
	__u16 neg_count;
	__u32 nc_offset, size_of_pad_before_neg_ctxts;
	struct smb2_negotiate_rsp *pneg_rsp = (struct smb2_negotiate_rsp *)hdr;

	/* Negotiate contexts are only valid for latest dialect SMB3.11 */
	neg_count = le16_to_cpu(pneg_rsp->NegotiateContextCount);
	if ((neg_count == 0) ||
	   (pneg_rsp->DialectRevision != cpu_to_le16(SMB311_PROT_ID)))
		return 0;

	/*
	 * if SPNEGO blob present (ie the RFC2478 GSS info which indicates
	 * which security mechanisms the server supports) make sure that
	 * the negotiate contexts start after it
	 */
	nc_offset = le32_to_cpu(pneg_rsp->NegotiateContextOffset);
	/*
	 * non_ctxlen is at least shdr->StructureSize + pdu->StructureSize2
	 * and the latter is 1 byte bigger than the fix-sized area of the
	 * NEGOTIATE response
	 */
	if (nc_offset + 1 < non_ctxlen) {
		pr_warn_once("Invalid negotiate context offset %d\n", nc_offset);
		return 0;
	} else if (nc_offset + 1 == non_ctxlen) {
		cifs_dbg(FYI, "no SPNEGO security blob in negprot rsp\n");
		size_of_pad_before_neg_ctxts = 0;
	} else if (non_ctxlen == SMB311_NEGPROT_BASE_SIZE)
		/* has padding, but no SPNEGO blob */
		size_of_pad_before_neg_ctxts = nc_offset - non_ctxlen + 1;
	else
		size_of_pad_before_neg_ctxts = nc_offset - non_ctxlen;

	/* Verify that at least minimal negotiate contexts fit within frame */
	if (len < nc_offset + (neg_count * sizeof(struct smb2_neg_context))) {
		pr_warn_once("negotiate context goes beyond end\n");
		return 0;
	}

	cifs_dbg(FYI, "length of negcontexts %d pad %d\n",
		len - nc_offset, size_of_pad_before_neg_ctxts);

	/* length of negcontexts including pad from end of sec blob to them */
	return (len - nc_offset) + size_of_pad_before_neg_ctxts;
}

int
smb2_check_message(char *buf, unsigned int len, struct TCP_Server_Info *server)
{
	struct smb2_hdr *shdr = (struct smb2_hdr *)buf;
	struct smb2_pdu *pdu = (struct smb2_pdu *)shdr;
	int hdr_size = sizeof(struct smb2_hdr);
	int pdu_size = sizeof(struct smb2_pdu);
	int command;
	__u32 calc_len; /* calculated length */
	__u64 mid;

	/*
	 * Add function to do table lookup of StructureSize by command
	 * ie Validate the wct via smb2_struct_sizes table above
	 */
	if (shdr->ProtocolId == SMB2_TRANSFORM_PROTO_NUM) {
		struct smb2_transform_hdr *thdr =
			(struct smb2_transform_hdr *)buf;
		struct cifs_ses *ses = NULL;
		struct cifs_ses *iter;

		/* decrypt frame now that it is completely read in */
		spin_lock(&cifs_tcp_ses_lock);
		list_for_each_entry(iter, &server->smb_ses_list, smb_ses_list) {
			if (iter->Suid == le64_to_cpu(thdr->SessionId)) {
				ses = iter;
				break;
			}
		}
		spin_unlock(&cifs_tcp_ses_lock);
		if (!ses) {
			cifs_dbg(VFS, "no decryption - session id not found\n");
			return 1;
		}
	}

	mid = le64_to_cpu(shdr->MessageId);
	if (len < pdu_size) {
		if ((len >= hdr_size)
		    && (shdr->Status != 0)) {
			pdu->StructureSize2 = 0;
			/*
			 * As with SMB/CIFS, on some error cases servers may
			 * not return wct properly
			 */
			return 0;
		} else {
			cifs_dbg(VFS, "Length less than SMB header size\n");
		}
		return 1;
	}
	if (len > CIFSMaxBufSize + MAX_SMB2_HDR_SIZE) {
		cifs_dbg(VFS, "SMB length greater than maximum, mid=%llu\n",
			 mid);
		return 1;
	}

	if (check_smb2_hdr(shdr, mid))
		return 1;

	if (shdr->StructureSize != SMB2_HEADER_STRUCTURE_SIZE) {
		cifs_dbg(VFS, "Invalid structure size %u\n",
			 le16_to_cpu(shdr->StructureSize));
		return 1;
	}

	command = le16_to_cpu(shdr->Command);
	if (command >= NUMBER_OF_SMB2_COMMANDS) {
		cifs_dbg(VFS, "Invalid SMB2 command %d\n", command);
		return 1;
	}

	if (smb2_rsp_struct_sizes[command] != pdu->StructureSize2) {
		if (command != SMB2_OPLOCK_BREAK_HE && (shdr->Status == 0 ||
		    pdu->StructureSize2 != SMB2_ERROR_STRUCTURE_SIZE2_LE)) {
			/* error packets have 9 byte structure size */
			cifs_dbg(VFS, "Invalid response size %u for command %d\n",
				 le16_to_cpu(pdu->StructureSize2), command);
			return 1;
		} else if (command == SMB2_OPLOCK_BREAK_HE
			   && (shdr->Status == 0)
			   && (le16_to_cpu(pdu->StructureSize2) != 44)
			   && (le16_to_cpu(pdu->StructureSize2) != 36)) {
			/* special case for SMB2.1 lease break message */
			cifs_dbg(VFS, "Invalid response size %d for oplock break\n",
				 le16_to_cpu(pdu->StructureSize2));
			return 1;
		}
	}

<<<<<<< HEAD
	calc_len = smb2_calc_size(buf, server);
=======
	calc_len = smb2_calc_size(buf);
>>>>>>> 0db78532

	/* For SMB2_IOCTL, OutputOffset and OutputLength are optional, so might
	 * be 0, and not a real miscalculation */
	if (command == SMB2_IOCTL_HE && calc_len == 0)
		return 0;

	if (command == SMB2_NEGOTIATE_HE)
		calc_len += get_neg_ctxt_len(shdr, len, calc_len);

	if (len != calc_len) {
		/* create failed on symlink */
		if (command == SMB2_CREATE_HE &&
		    shdr->Status == STATUS_STOPPED_ON_SYMLINK)
			return 0;
		/* Windows 7 server returns 24 bytes more */
		if (calc_len + 24 == len && command == SMB2_OPLOCK_BREAK_HE)
			return 0;
		/* server can return one byte more due to implied bcc[0] */
		if (calc_len == len + 1)
			return 0;

		/*
		 * Some windows servers (win2016) will pad also the final
		 * PDU in a compound to 8 bytes.
		 */
		if (((calc_len + 7) & ~7) == len)
			return 0;

		/*
		 * MacOS server pads after SMB2.1 write response with 3 bytes
		 * of junk. Other servers match RFC1001 len to actual
		 * SMB2/SMB3 frame length (header + smb2 response specific data)
		 * Some windows servers also pad up to 8 bytes when compounding.
		 */
		if (calc_len < len)
			return 0;

		/* Only log a message if len was really miscalculated */
		if (unlikely(cifsFYI))
			cifs_dbg(FYI, "Server response too short: calculated "
				 "length %u doesn't match read length %u (cmd=%d, mid=%llu)\n",
				 calc_len, len, command, mid);
		else
			pr_warn("Server response too short: calculated length "
				"%u doesn't match read length %u (cmd=%d, mid=%llu)\n",
				calc_len, len, command, mid);

		return 1;
	}
	return 0;
}

/*
 * The size of the variable area depends on the offset and length fields
 * located in different fields for various SMB2 responses. SMB2 responses
 * with no variable length info, show an offset of zero for the offset field.
 */
static const bool has_smb2_data_area[NUMBER_OF_SMB2_COMMANDS] = {
	/* SMB2_NEGOTIATE */ true,
	/* SMB2_SESSION_SETUP */ true,
	/* SMB2_LOGOFF */ false,
	/* SMB2_TREE_CONNECT */	false,
	/* SMB2_TREE_DISCONNECT */ false,
	/* SMB2_CREATE */ true,
	/* SMB2_CLOSE */ false,
	/* SMB2_FLUSH */ false,
	/* SMB2_READ */	true,
	/* SMB2_WRITE */ false,
	/* SMB2_LOCK */	false,
	/* SMB2_IOCTL */ true,
	/* SMB2_CANCEL */ false, /* BB CHECK this not listed in documentation */
	/* SMB2_ECHO */ false,
	/* SMB2_QUERY_DIRECTORY */ true,
	/* SMB2_CHANGE_NOTIFY */ true,
	/* SMB2_QUERY_INFO */ true,
	/* SMB2_SET_INFO */ false,
	/* SMB2_OPLOCK_BREAK */ false
};

/*
 * Returns the pointer to the beginning of the data area. Length of the data
 * area and the offset to it (from the beginning of the smb are also returned.
 */
char *
smb2_get_data_area_len(int *off, int *len, struct smb2_hdr *shdr)
{
	*off = 0;
	*len = 0;

	/* error responses do not have data area */
	if (shdr->Status && shdr->Status != STATUS_MORE_PROCESSING_REQUIRED &&
	    (((struct smb2_err_rsp *)shdr)->StructureSize) ==
						SMB2_ERROR_STRUCTURE_SIZE2_LE)
		return NULL;

	/*
	 * Following commands have data areas so we have to get the location
	 * of the data buffer offset and data buffer length for the particular
	 * command.
	 */
	switch (shdr->Command) {
	case SMB2_NEGOTIATE:
		*off = le16_to_cpu(
		  ((struct smb2_negotiate_rsp *)shdr)->SecurityBufferOffset);
		*len = le16_to_cpu(
		  ((struct smb2_negotiate_rsp *)shdr)->SecurityBufferLength);
		break;
	case SMB2_SESSION_SETUP:
		*off = le16_to_cpu(
		  ((struct smb2_sess_setup_rsp *)shdr)->SecurityBufferOffset);
		*len = le16_to_cpu(
		  ((struct smb2_sess_setup_rsp *)shdr)->SecurityBufferLength);
		break;
	case SMB2_CREATE:
		*off = le32_to_cpu(
		    ((struct smb2_create_rsp *)shdr)->CreateContextsOffset);
		*len = le32_to_cpu(
		    ((struct smb2_create_rsp *)shdr)->CreateContextsLength);
		break;
	case SMB2_QUERY_INFO:
		*off = le16_to_cpu(
		    ((struct smb2_query_info_rsp *)shdr)->OutputBufferOffset);
		*len = le32_to_cpu(
		    ((struct smb2_query_info_rsp *)shdr)->OutputBufferLength);
		break;
	case SMB2_READ:
		/* TODO: is this a bug ? */
		*off = ((struct smb2_read_rsp *)shdr)->DataOffset;
		*len = le32_to_cpu(((struct smb2_read_rsp *)shdr)->DataLength);
		break;
	case SMB2_QUERY_DIRECTORY:
		*off = le16_to_cpu(
		  ((struct smb2_query_directory_rsp *)shdr)->OutputBufferOffset);
		*len = le32_to_cpu(
		  ((struct smb2_query_directory_rsp *)shdr)->OutputBufferLength);
		break;
	case SMB2_IOCTL:
		*off = le32_to_cpu(
		  ((struct smb2_ioctl_rsp *)shdr)->OutputOffset);
		*len = le32_to_cpu(
		  ((struct smb2_ioctl_rsp *)shdr)->OutputCount);
		break;
	case SMB2_CHANGE_NOTIFY:
		*off = le16_to_cpu(
		  ((struct smb2_change_notify_rsp *)shdr)->OutputBufferOffset);
		*len = le32_to_cpu(
		  ((struct smb2_change_notify_rsp *)shdr)->OutputBufferLength);
		break;
	default:
		cifs_dbg(VFS, "no length check for command %d\n", le16_to_cpu(shdr->Command));
		break;
	}

	/*
	 * Invalid length or offset probably means data area is invalid, but
	 * we have little choice but to ignore the data area in this case.
	 */
	if (*off > 4096) {
		cifs_dbg(VFS, "offset %d too large, data area ignored\n", *off);
		*len = 0;
		*off = 0;
	} else if (*off < 0) {
		cifs_dbg(VFS, "negative offset %d to data invalid ignore data area\n",
			 *off);
		*off = 0;
		*len = 0;
	} else if (*len < 0) {
		cifs_dbg(VFS, "negative data length %d invalid, data area ignored\n",
			 *len);
		*len = 0;
	} else if (*len > 128 * 1024) {
		cifs_dbg(VFS, "data area larger than 128K: %d\n", *len);
		*len = 0;
	}

	/* return pointer to beginning of data area, ie offset from SMB start */
	if ((*off != 0) && (*len != 0))
		return (char *)shdr + *off;
	else
		return NULL;
}

/*
 * Calculate the size of the SMB message based on the fixed header
 * portion, the number of word parameters and the data portion of the message.
 */
unsigned int
smb2_calc_size(void *buf)
{
	struct smb2_pdu *pdu = buf;
	struct smb2_hdr *shdr = &pdu->hdr;
	int offset; /* the offset from the beginning of SMB to data area */
	int data_length; /* the length of the variable length data area */
	/* Structure Size has already been checked to make sure it is 64 */
	int len = le16_to_cpu(shdr->StructureSize);

	/*
	 * StructureSize2, ie length of fixed parameter area has already
	 * been checked to make sure it is the correct length.
	 */
	len += le16_to_cpu(pdu->StructureSize2);

	if (has_smb2_data_area[le16_to_cpu(shdr->Command)] == false)
		goto calc_size_exit;

	smb2_get_data_area_len(&offset, &data_length, shdr);
	cifs_dbg(FYI, "SMB2 data length %d offset %d\n", data_length, offset);

	if (data_length > 0) {
		/*
		 * Check to make sure that data area begins after fixed area,
		 * Note that last byte of the fixed area is part of data area
		 * for some commands, typically those with odd StructureSize,
		 * so we must add one to the calculation.
		 */
		if (offset + 1 < len) {
			cifs_dbg(VFS, "data area offset %d overlaps SMB2 header %d\n",
				 offset + 1, len);
			data_length = 0;
		} else {
			len = offset + data_length;
		}
	}
calc_size_exit:
	cifs_dbg(FYI, "SMB2 len %d\n", len);
	return len;
}

/* Note: caller must free return buffer */
__le16 *
cifs_convert_path_to_utf16(const char *from, struct cifs_sb_info *cifs_sb)
{
	int len;
	const char *start_of_path;
	__le16 *to;
	int map_type;

	if (cifs_sb->mnt_cifs_flags & CIFS_MOUNT_MAP_SFM_CHR)
		map_type = SFM_MAP_UNI_RSVD;
	else if (cifs_sb->mnt_cifs_flags & CIFS_MOUNT_MAP_SPECIAL_CHR)
		map_type = SFU_MAP_UNI_RSVD;
	else
		map_type = NO_MAP_UNI_RSVD;

	/* Windows doesn't allow paths beginning with \ */
	if (from[0] == '\\')
		start_of_path = from + 1;

	/* SMB311 POSIX extensions paths do not include leading slash */
	else if (cifs_sb_master_tlink(cifs_sb) &&
		 cifs_sb_master_tcon(cifs_sb)->posix_extensions &&
		 (from[0] == '/')) {
		start_of_path = from + 1;
	} else
		start_of_path = from;

	to = cifs_strndup_to_utf16(start_of_path, PATH_MAX, &len,
				   cifs_sb->local_nls, map_type);
	return to;
}

__le32
smb2_get_lease_state(struct cifsInodeInfo *cinode)
{
	__le32 lease = 0;

	if (CIFS_CACHE_WRITE(cinode))
		lease |= SMB2_LEASE_WRITE_CACHING_LE;
	if (CIFS_CACHE_HANDLE(cinode))
		lease |= SMB2_LEASE_HANDLE_CACHING_LE;
	if (CIFS_CACHE_READ(cinode))
		lease |= SMB2_LEASE_READ_CACHING_LE;
	return lease;
}

struct smb2_lease_break_work {
	struct work_struct lease_break;
	struct tcon_link *tlink;
	__u8 lease_key[16];
	__le32 lease_state;
};

static void
cifs_ses_oplock_break(struct work_struct *work)
{
	struct smb2_lease_break_work *lw = container_of(work,
				struct smb2_lease_break_work, lease_break);
	int rc = 0;

	rc = SMB2_lease_break(0, tlink_tcon(lw->tlink), lw->lease_key,
			      lw->lease_state);

	cifs_dbg(FYI, "Lease release rc %d\n", rc);
	cifs_put_tlink(lw->tlink);
	kfree(lw);
}

static void
smb2_queue_pending_open_break(struct tcon_link *tlink, __u8 *lease_key,
			      __le32 new_lease_state)
{
	struct smb2_lease_break_work *lw;

	lw = kmalloc(sizeof(struct smb2_lease_break_work), GFP_KERNEL);
	if (!lw) {
		cifs_put_tlink(tlink);
		return;
	}

	INIT_WORK(&lw->lease_break, cifs_ses_oplock_break);
	lw->tlink = tlink;
	lw->lease_state = new_lease_state;
	memcpy(lw->lease_key, lease_key, SMB2_LEASE_KEY_SIZE);
	queue_work(cifsiod_wq, &lw->lease_break);
}

static bool
smb2_tcon_has_lease(struct cifs_tcon *tcon, struct smb2_lease_break *rsp)
{
	__u8 lease_state;
	struct cifsFileInfo *cfile;
	struct cifsInodeInfo *cinode;
	int ack_req = le32_to_cpu(rsp->Flags &
				  SMB2_NOTIFY_BREAK_LEASE_FLAG_ACK_REQUIRED);

	lease_state = le32_to_cpu(rsp->NewLeaseState);

	list_for_each_entry(cfile, &tcon->openFileList, tlist) {
		cinode = CIFS_I(d_inode(cfile->dentry));

		if (memcmp(cinode->lease_key, rsp->LeaseKey,
							SMB2_LEASE_KEY_SIZE))
			continue;

		cifs_dbg(FYI, "found in the open list\n");
		cifs_dbg(FYI, "lease key match, lease break 0x%x\n",
			 lease_state);

		if (ack_req)
			cfile->oplock_break_cancelled = false;
		else
			cfile->oplock_break_cancelled = true;

		set_bit(CIFS_INODE_PENDING_OPLOCK_BREAK, &cinode->flags);

		cfile->oplock_epoch = le16_to_cpu(rsp->Epoch);
		cfile->oplock_level = lease_state;

		cifs_queue_oplock_break(cfile);
		return true;
	}

	return false;
}

static struct cifs_pending_open *
smb2_tcon_find_pending_open_lease(struct cifs_tcon *tcon,
				  struct smb2_lease_break *rsp)
{
	__u8 lease_state = le32_to_cpu(rsp->NewLeaseState);
	int ack_req = le32_to_cpu(rsp->Flags &
				  SMB2_NOTIFY_BREAK_LEASE_FLAG_ACK_REQUIRED);
	struct cifs_pending_open *open;
	struct cifs_pending_open *found = NULL;

	list_for_each_entry(open, &tcon->pending_opens, olist) {
		if (memcmp(open->lease_key, rsp->LeaseKey,
			   SMB2_LEASE_KEY_SIZE))
			continue;

		if (!found && ack_req) {
			found = open;
		}

		cifs_dbg(FYI, "found in the pending open list\n");
		cifs_dbg(FYI, "lease key match, lease break 0x%x\n",
			 lease_state);

		open->oplock = lease_state;
	}

	return found;
}

static bool
smb2_is_valid_lease_break(char *buffer)
{
	struct smb2_lease_break *rsp = (struct smb2_lease_break *)buffer;
	struct TCP_Server_Info *server;
	struct cifs_ses *ses;
	struct cifs_tcon *tcon;
	struct cifs_pending_open *open;

	cifs_dbg(FYI, "Checking for lease break\n");

	/* look up tcon based on tid & uid */
	spin_lock(&cifs_tcp_ses_lock);
	list_for_each_entry(server, &cifs_tcp_ses_list, tcp_ses_list) {
		list_for_each_entry(ses, &server->smb_ses_list, smb_ses_list) {
			list_for_each_entry(tcon, &ses->tcon_list, tcon_list) {
				spin_lock(&tcon->open_file_lock);
				cifs_stats_inc(
				    &tcon->stats.cifs_stats.num_oplock_brks);
				if (smb2_tcon_has_lease(tcon, rsp)) {
					spin_unlock(&tcon->open_file_lock);
					spin_unlock(&cifs_tcp_ses_lock);
					return true;
				}
				open = smb2_tcon_find_pending_open_lease(tcon,
									 rsp);
				if (open) {
					__u8 lease_key[SMB2_LEASE_KEY_SIZE];
					struct tcon_link *tlink;

					tlink = cifs_get_tlink(open->tlink);
					memcpy(lease_key, open->lease_key,
					       SMB2_LEASE_KEY_SIZE);
					spin_unlock(&tcon->open_file_lock);
					spin_unlock(&cifs_tcp_ses_lock);
					smb2_queue_pending_open_break(tlink,
								      lease_key,
								      rsp->NewLeaseState);
					return true;
				}
				spin_unlock(&tcon->open_file_lock);

				if (cached_dir_lease_break(tcon, rsp->LeaseKey)) {
					spin_unlock(&cifs_tcp_ses_lock);
					return true;
				}
			}
		}
	}
	spin_unlock(&cifs_tcp_ses_lock);
	cifs_dbg(FYI, "Can not process lease break - no lease matched\n");
	trace_smb3_lease_not_found(le32_to_cpu(rsp->CurrentLeaseState),
				   le32_to_cpu(rsp->hdr.Id.SyncId.TreeId),
				   le64_to_cpu(rsp->hdr.SessionId),
				   *((u64 *)rsp->LeaseKey),
				   *((u64 *)&rsp->LeaseKey[8]));

	return false;
}

bool
smb2_is_valid_oplock_break(char *buffer, struct TCP_Server_Info *server)
{
	struct smb2_oplock_break *rsp = (struct smb2_oplock_break *)buffer;
	struct cifs_ses *ses;
	struct cifs_tcon *tcon;
	struct cifsInodeInfo *cinode;
	struct cifsFileInfo *cfile;

	cifs_dbg(FYI, "Checking for oplock break\n");

	if (rsp->hdr.Command != SMB2_OPLOCK_BREAK)
		return false;

	if (rsp->StructureSize !=
				smb2_rsp_struct_sizes[SMB2_OPLOCK_BREAK_HE]) {
		if (le16_to_cpu(rsp->StructureSize) == 44)
			return smb2_is_valid_lease_break(buffer);
		else
			return false;
	}

	cifs_dbg(FYI, "oplock level 0x%x\n", rsp->OplockLevel);

	/* look up tcon based on tid & uid */
	spin_lock(&cifs_tcp_ses_lock);
	list_for_each_entry(ses, &server->smb_ses_list, smb_ses_list) {
		list_for_each_entry(tcon, &ses->tcon_list, tcon_list) {

			spin_lock(&tcon->open_file_lock);
			list_for_each_entry(cfile, &tcon->openFileList, tlist) {
				if (rsp->PersistentFid !=
				    cfile->fid.persistent_fid ||
				    rsp->VolatileFid !=
				    cfile->fid.volatile_fid)
					continue;

				cifs_dbg(FYI, "file id match, oplock break\n");
				cifs_stats_inc(
				    &tcon->stats.cifs_stats.num_oplock_brks);
				cinode = CIFS_I(d_inode(cfile->dentry));
				spin_lock(&cfile->file_info_lock);
				if (!CIFS_CACHE_WRITE(cinode) &&
				    rsp->OplockLevel == SMB2_OPLOCK_LEVEL_NONE)
					cfile->oplock_break_cancelled = true;
				else
					cfile->oplock_break_cancelled = false;

				set_bit(CIFS_INODE_PENDING_OPLOCK_BREAK,
					&cinode->flags);

				cfile->oplock_epoch = 0;
				cfile->oplock_level = rsp->OplockLevel;

				spin_unlock(&cfile->file_info_lock);

				cifs_queue_oplock_break(cfile);

				spin_unlock(&tcon->open_file_lock);
				spin_unlock(&cifs_tcp_ses_lock);
				return true;
			}
			spin_unlock(&tcon->open_file_lock);
		}
	}
	spin_unlock(&cifs_tcp_ses_lock);
	cifs_dbg(FYI, "No file id matched, oplock break ignored\n");
	trace_smb3_oplock_not_found(0 /* no xid */, rsp->PersistentFid,
				  le32_to_cpu(rsp->hdr.Id.SyncId.TreeId),
				  le64_to_cpu(rsp->hdr.SessionId));

	return true;
}

void
smb2_cancelled_close_fid(struct work_struct *work)
{
	struct close_cancelled_open *cancelled = container_of(work,
					struct close_cancelled_open, work);
	struct cifs_tcon *tcon = cancelled->tcon;
	int rc;

	if (cancelled->mid)
		cifs_tcon_dbg(VFS, "Close unmatched open for MID:%llu\n",
			      cancelled->mid);
	else
		cifs_tcon_dbg(VFS, "Close interrupted close\n");

	rc = SMB2_close(0, tcon, cancelled->fid.persistent_fid,
			cancelled->fid.volatile_fid);
	if (rc)
		cifs_tcon_dbg(VFS, "Close cancelled mid failed rc:%d\n", rc);

	cifs_put_tcon(tcon);
	kfree(cancelled);
}

/*
 * Caller should already has an extra reference to @tcon
 * This function is used to queue work to close a handle to prevent leaks
 * on the server.
 * We handle two cases. If an open was interrupted after we sent the
 * SMB2_CREATE to the server but before we processed the reply, and second
 * if a close was interrupted before we sent the SMB2_CLOSE to the server.
 */
static int
__smb2_handle_cancelled_cmd(struct cifs_tcon *tcon, __u16 cmd, __u64 mid,
			    __u64 persistent_fid, __u64 volatile_fid)
{
	struct close_cancelled_open *cancelled;

	cancelled = kzalloc(sizeof(*cancelled), GFP_ATOMIC);
	if (!cancelled)
		return -ENOMEM;

	cancelled->fid.persistent_fid = persistent_fid;
	cancelled->fid.volatile_fid = volatile_fid;
	cancelled->tcon = tcon;
	cancelled->cmd = cmd;
	cancelled->mid = mid;
	INIT_WORK(&cancelled->work, smb2_cancelled_close_fid);
	WARN_ON(queue_work(cifsiod_wq, &cancelled->work) == false);

	return 0;
}

int
smb2_handle_cancelled_close(struct cifs_tcon *tcon, __u64 persistent_fid,
			    __u64 volatile_fid)
{
	int rc;

	cifs_dbg(FYI, "%s: tc_count=%d\n", __func__, tcon->tc_count);
	spin_lock(&cifs_tcp_ses_lock);
	if (tcon->tc_count <= 0) {
		struct TCP_Server_Info *server = NULL;

		WARN_ONCE(tcon->tc_count < 0, "tcon refcount is negative");
		spin_unlock(&cifs_tcp_ses_lock);

		if (tcon->ses)
			server = tcon->ses->server;

		cifs_server_dbg(FYI, "tid=0x%x: tcon is closing, skipping async close retry of fid %llu %llu\n",
				tcon->tid, persistent_fid, volatile_fid);

		return 0;
	}
	tcon->tc_count++;
	spin_unlock(&cifs_tcp_ses_lock);

	rc = __smb2_handle_cancelled_cmd(tcon, SMB2_CLOSE_HE, 0,
					 persistent_fid, volatile_fid);
	if (rc)
		cifs_put_tcon(tcon);

	return rc;
}

int
smb2_handle_cancelled_mid(struct mid_q_entry *mid, struct TCP_Server_Info *server)
{
	struct smb2_hdr *hdr = mid->resp_buf;
	struct smb2_create_rsp *rsp = mid->resp_buf;
	struct cifs_tcon *tcon;
	int rc;

	if ((mid->optype & CIFS_CP_CREATE_CLOSE_OP) || hdr->Command != SMB2_CREATE ||
	    hdr->Status != STATUS_SUCCESS)
		return 0;

	tcon = smb2_find_smb_tcon(server, le64_to_cpu(hdr->SessionId),
				  le32_to_cpu(hdr->Id.SyncId.TreeId));
	if (!tcon)
		return -ENOENT;

	rc = __smb2_handle_cancelled_cmd(tcon,
					 le16_to_cpu(hdr->Command),
					 le64_to_cpu(hdr->MessageId),
					 rsp->PersistentFileId,
					 rsp->VolatileFileId);
	if (rc)
		cifs_put_tcon(tcon);

	return rc;
}

/**
 * smb311_update_preauth_hash - update @ses hash with the packet data in @iov
 *
 * Assumes @iov does not contain the rfc1002 length and iov[0] has the
 * SMB2 header.
 *
 * @ses:	server session structure
 * @server:	pointer to server info
 * @iov:	array containing the SMB request we will send to the server
 * @nvec:	number of array entries for the iov
 */
int
smb311_update_preauth_hash(struct cifs_ses *ses, struct TCP_Server_Info *server,
			   struct kvec *iov, int nvec)
{
	int i, rc;
	struct sdesc *d;
	struct smb2_hdr *hdr;

	hdr = (struct smb2_hdr *)iov[0].iov_base;
	/* neg prot are always taken */
	if (hdr->Command == SMB2_NEGOTIATE)
		goto ok;

	/*
	 * If we process a command which wasn't a negprot it means the
	 * neg prot was already done, so the server dialect was set
	 * and we can test it. Preauth requires 3.1.1 for now.
	 */
	if (server->dialect != SMB311_PROT_ID)
		return 0;

	if (hdr->Command != SMB2_SESSION_SETUP)
		return 0;

	/* skip last sess setup response */
	if ((hdr->Flags & SMB2_FLAGS_SERVER_TO_REDIR)
	    && (hdr->Status == NT_STATUS_OK
		|| (hdr->Status !=
		    cpu_to_le32(NT_STATUS_MORE_PROCESSING_REQUIRED))))
		return 0;

ok:
	rc = smb311_crypto_shash_allocate(server);
	if (rc)
		return rc;

	d = server->secmech.sdescsha512;
	rc = crypto_shash_init(&d->shash);
	if (rc) {
		cifs_dbg(VFS, "%s: Could not init sha512 shash\n", __func__);
		return rc;
	}

	rc = crypto_shash_update(&d->shash, ses->preauth_sha_hash,
				 SMB2_PREAUTH_HASH_SIZE);
	if (rc) {
		cifs_dbg(VFS, "%s: Could not update sha512 shash\n", __func__);
		return rc;
	}

	for (i = 0; i < nvec; i++) {
		rc = crypto_shash_update(&d->shash,
					 iov[i].iov_base, iov[i].iov_len);
		if (rc) {
			cifs_dbg(VFS, "%s: Could not update sha512 shash\n",
				 __func__);
			return rc;
		}
	}

	rc = crypto_shash_final(&d->shash, ses->preauth_sha_hash);
	if (rc) {
		cifs_dbg(VFS, "%s: Could not finalize sha512 shash\n",
			 __func__);
		return rc;
	}

	return 0;
}<|MERGE_RESOLUTION|>--- conflicted
+++ resolved
@@ -222,11 +222,7 @@
 		}
 	}
 
-<<<<<<< HEAD
-	calc_len = smb2_calc_size(buf, server);
-=======
 	calc_len = smb2_calc_size(buf);
->>>>>>> 0db78532
 
 	/* For SMB2_IOCTL, OutputOffset and OutputLength are optional, so might
 	 * be 0, and not a real miscalculation */
