--- conflicted
+++ resolved
@@ -1903,12 +1903,6 @@
 	int num_backups_tried = 0;
 	int backup_index = 0;
 
-<<<<<<< HEAD
-	struct btrfs_super_block *disk_super;
-
-	if (!extent_root || !tree_root || !tree_root->fs_info ||
-	    !chunk_root || !dev_root || !csum_root) {
-=======
 	extent_root = fs_info->extent_root =
 		kzalloc(sizeof(struct btrfs_root), GFP_NOFS);
 	csum_root = fs_info->csum_root =
@@ -1919,7 +1913,6 @@
 		kzalloc(sizeof(struct btrfs_root), GFP_NOFS);
 
 	if (!extent_root || !csum_root || !chunk_root || !dev_root) {
->>>>>>> 6fe4c6d4
 		err = -ENOMEM;
 		goto fail;
 	}
@@ -2476,18 +2469,11 @@
 fail_srcu:
 	cleanup_srcu_struct(&fs_info->subvol_srcu);
 fail:
-<<<<<<< HEAD
-=======
 	btrfs_close_devices(fs_info->fs_devices);
->>>>>>> 6fe4c6d4
 	free_fs_info(fs_info);
 	return ERR_PTR(err);
 
 recovery_tree_root:
-<<<<<<< HEAD
-
-=======
->>>>>>> 6fe4c6d4
 	if (!btrfs_test_opt(tree_root, RECOVERY))
 		goto fail_tree_roots;
 
