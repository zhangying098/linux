/* SPDX-License-Identifier: GPL-2.0 */
#ifndef _BPF_CGROUP_H
#define _BPF_CGROUP_H

#include <linux/bpf.h>
#include <linux/errno.h>
#include <linux/jump_label.h>
#include <linux/percpu.h>
#include <linux/percpu-refcount.h>
#include <linux/rbtree.h>
#include <uapi/linux/bpf.h>

struct sock;
struct sockaddr;
struct cgroup;
struct sk_buff;
struct bpf_map;
struct bpf_prog;
struct bpf_sock_ops_kern;
struct bpf_cgroup_storage;
struct ctl_table;
struct ctl_table_header;

#ifdef CONFIG_CGROUP_BPF

extern struct static_key_false cgroup_bpf_enabled_key;
#define cgroup_bpf_enabled static_branch_unlikely(&cgroup_bpf_enabled_key)

DECLARE_PER_CPU(struct bpf_cgroup_storage*,
		bpf_cgroup_storage[MAX_BPF_CGROUP_STORAGE_TYPE]);

#define for_each_cgroup_storage_type(stype) \
	for (stype = 0; stype < MAX_BPF_CGROUP_STORAGE_TYPE; stype++)

struct bpf_cgroup_storage_map;

struct bpf_storage_buffer {
	struct rcu_head rcu;
	char data[];
};

struct bpf_cgroup_storage {
	union {
		struct bpf_storage_buffer *buf;
		void __percpu *percpu_buf;
	};
	struct bpf_cgroup_storage_map *map;
	struct bpf_cgroup_storage_key key;
	struct list_head list;
	struct rb_node node;
	struct rcu_head rcu;
};

struct bpf_cgroup_link {
	struct bpf_link link;
	struct cgroup *cgroup;
	enum bpf_attach_type type;
};

extern const struct bpf_link_ops bpf_cgroup_link_lops;

struct bpf_prog_list {
	struct list_head node;
	struct bpf_prog *prog;
	struct bpf_cgroup_link *link;
	struct bpf_cgroup_storage *storage[MAX_BPF_CGROUP_STORAGE_TYPE];
};

struct bpf_prog_array;

struct cgroup_bpf {
	/* array of effective progs in this cgroup */
	struct bpf_prog_array __rcu *effective[MAX_BPF_ATTACH_TYPE];

	/* attached progs to this cgroup and attach flags
	 * when flags == 0 or BPF_F_ALLOW_OVERRIDE the progs list will
	 * have either zero or one element
	 * when BPF_F_ALLOW_MULTI the list can have up to BPF_CGROUP_MAX_PROGS
	 */
	struct list_head progs[MAX_BPF_ATTACH_TYPE];
	u32 flags[MAX_BPF_ATTACH_TYPE];

	/* temp storage for effective prog array used by prog_attach/detach */
	struct bpf_prog_array *inactive;

	/* reference counter used to detach bpf programs after cgroup removal */
	struct percpu_ref refcnt;

	/* cgroup_bpf is released using a work queue */
	struct work_struct release_work;
};

int cgroup_bpf_inherit(struct cgroup *cgrp);
void cgroup_bpf_offline(struct cgroup *cgrp);

<<<<<<< HEAD
int __cgroup_bpf_attach(struct cgroup *cgrp, struct bpf_prog *prog,
			struct bpf_prog *replace_prog,
=======
int __cgroup_bpf_attach(struct cgroup *cgrp,
			struct bpf_prog *prog, struct bpf_prog *replace_prog,
			struct bpf_cgroup_link *link,
>>>>>>> 04d5ce62
			enum bpf_attach_type type, u32 flags);
int __cgroup_bpf_detach(struct cgroup *cgrp, struct bpf_prog *prog,
			struct bpf_cgroup_link *link,
			enum bpf_attach_type type);
int __cgroup_bpf_replace(struct cgroup *cgrp, struct bpf_cgroup_link *link,
			 struct bpf_prog *new_prog);
int __cgroup_bpf_query(struct cgroup *cgrp, const union bpf_attr *attr,
		       union bpf_attr __user *uattr);

/* Wrapper for __cgroup_bpf_*() protected by cgroup_mutex */
<<<<<<< HEAD
int cgroup_bpf_attach(struct cgroup *cgrp, struct bpf_prog *prog,
		      struct bpf_prog *replace_prog, enum bpf_attach_type type,
=======
int cgroup_bpf_attach(struct cgroup *cgrp,
		      struct bpf_prog *prog, struct bpf_prog *replace_prog,
		      struct bpf_cgroup_link *link, enum bpf_attach_type type,
>>>>>>> 04d5ce62
		      u32 flags);
int cgroup_bpf_detach(struct cgroup *cgrp, struct bpf_prog *prog,
		      enum bpf_attach_type type);
int cgroup_bpf_replace(struct bpf_link *link, struct bpf_prog *old_prog,
		       struct bpf_prog *new_prog);
int cgroup_bpf_query(struct cgroup *cgrp, const union bpf_attr *attr,
		     union bpf_attr __user *uattr);

int __cgroup_bpf_run_filter_skb(struct sock *sk,
				struct sk_buff *skb,
				enum bpf_attach_type type);

int __cgroup_bpf_run_filter_sk(struct sock *sk,
			       enum bpf_attach_type type);

int __cgroup_bpf_run_filter_sock_addr(struct sock *sk,
				      struct sockaddr *uaddr,
				      enum bpf_attach_type type,
				      void *t_ctx);

int __cgroup_bpf_run_filter_sock_ops(struct sock *sk,
				     struct bpf_sock_ops_kern *sock_ops,
				     enum bpf_attach_type type);

int __cgroup_bpf_check_dev_permission(short dev_type, u32 major, u32 minor,
				      short access, enum bpf_attach_type type);

int __cgroup_bpf_run_filter_sysctl(struct ctl_table_header *head,
				   struct ctl_table *table, int write,
				   void __user *buf, size_t *pcount,
				   loff_t *ppos, void **new_buf,
				   enum bpf_attach_type type);

int __cgroup_bpf_run_filter_setsockopt(struct sock *sock, int *level,
				       int *optname, char __user *optval,
				       int *optlen, char **kernel_optval);
int __cgroup_bpf_run_filter_getsockopt(struct sock *sk, int level,
				       int optname, char __user *optval,
				       int __user *optlen, int max_optlen,
				       int retval);

static inline enum bpf_cgroup_storage_type cgroup_storage_type(
	struct bpf_map *map)
{
	if (map->map_type == BPF_MAP_TYPE_PERCPU_CGROUP_STORAGE)
		return BPF_CGROUP_STORAGE_PERCPU;

	return BPF_CGROUP_STORAGE_SHARED;
}

static inline void bpf_cgroup_storage_set(struct bpf_cgroup_storage
					  *storage[MAX_BPF_CGROUP_STORAGE_TYPE])
{
	enum bpf_cgroup_storage_type stype;

	for_each_cgroup_storage_type(stype)
		this_cpu_write(bpf_cgroup_storage[stype], storage[stype]);
}

struct bpf_cgroup_storage *bpf_cgroup_storage_alloc(struct bpf_prog *prog,
					enum bpf_cgroup_storage_type stype);
void bpf_cgroup_storage_free(struct bpf_cgroup_storage *storage);
void bpf_cgroup_storage_link(struct bpf_cgroup_storage *storage,
			     struct cgroup *cgroup,
			     enum bpf_attach_type type);
void bpf_cgroup_storage_unlink(struct bpf_cgroup_storage *storage);
int bpf_cgroup_storage_assign(struct bpf_prog_aux *aux, struct bpf_map *map);
void bpf_cgroup_storage_release(struct bpf_prog_aux *aux, struct bpf_map *map);

int bpf_percpu_cgroup_storage_copy(struct bpf_map *map, void *key, void *value);
int bpf_percpu_cgroup_storage_update(struct bpf_map *map, void *key,
				     void *value, u64 flags);

/* Wrappers for __cgroup_bpf_run_filter_skb() guarded by cgroup_bpf_enabled. */
#define BPF_CGROUP_RUN_PROG_INET_INGRESS(sk, skb)			      \
({									      \
	int __ret = 0;							      \
	if (cgroup_bpf_enabled)						      \
		__ret = __cgroup_bpf_run_filter_skb(sk, skb,		      \
						    BPF_CGROUP_INET_INGRESS); \
									      \
	__ret;								      \
})

#define BPF_CGROUP_RUN_PROG_INET_EGRESS(sk, skb)			       \
({									       \
	int __ret = 0;							       \
	if (cgroup_bpf_enabled && sk && sk == skb->sk) {		       \
		typeof(sk) __sk = sk_to_full_sk(sk);			       \
		if (sk_fullsock(__sk))					       \
			__ret = __cgroup_bpf_run_filter_skb(__sk, skb,	       \
						      BPF_CGROUP_INET_EGRESS); \
	}								       \
	__ret;								       \
})

#define BPF_CGROUP_RUN_SK_PROG(sk, type)				       \
({									       \
	int __ret = 0;							       \
	if (cgroup_bpf_enabled) {					       \
		__ret = __cgroup_bpf_run_filter_sk(sk, type);		       \
	}								       \
	__ret;								       \
})

#define BPF_CGROUP_RUN_PROG_INET_SOCK(sk)				       \
	BPF_CGROUP_RUN_SK_PROG(sk, BPF_CGROUP_INET_SOCK_CREATE)

#define BPF_CGROUP_RUN_PROG_INET4_POST_BIND(sk)				       \
	BPF_CGROUP_RUN_SK_PROG(sk, BPF_CGROUP_INET4_POST_BIND)

#define BPF_CGROUP_RUN_PROG_INET6_POST_BIND(sk)				       \
	BPF_CGROUP_RUN_SK_PROG(sk, BPF_CGROUP_INET6_POST_BIND)

#define BPF_CGROUP_RUN_SA_PROG(sk, uaddr, type)				       \
({									       \
	int __ret = 0;							       \
	if (cgroup_bpf_enabled)						       \
		__ret = __cgroup_bpf_run_filter_sock_addr(sk, uaddr, type,     \
							  NULL);	       \
	__ret;								       \
})

#define BPF_CGROUP_RUN_SA_PROG_LOCK(sk, uaddr, type, t_ctx)		       \
({									       \
	int __ret = 0;							       \
	if (cgroup_bpf_enabled)	{					       \
		lock_sock(sk);						       \
		__ret = __cgroup_bpf_run_filter_sock_addr(sk, uaddr, type,     \
							  t_ctx);	       \
		release_sock(sk);					       \
	}								       \
	__ret;								       \
})

#define BPF_CGROUP_RUN_PROG_INET4_BIND(sk, uaddr)			       \
	BPF_CGROUP_RUN_SA_PROG(sk, uaddr, BPF_CGROUP_INET4_BIND)

#define BPF_CGROUP_RUN_PROG_INET6_BIND(sk, uaddr)			       \
	BPF_CGROUP_RUN_SA_PROG(sk, uaddr, BPF_CGROUP_INET6_BIND)

#define BPF_CGROUP_PRE_CONNECT_ENABLED(sk) (cgroup_bpf_enabled && \
					    sk->sk_prot->pre_connect)

#define BPF_CGROUP_RUN_PROG_INET4_CONNECT(sk, uaddr)			       \
	BPF_CGROUP_RUN_SA_PROG(sk, uaddr, BPF_CGROUP_INET4_CONNECT)

#define BPF_CGROUP_RUN_PROG_INET6_CONNECT(sk, uaddr)			       \
	BPF_CGROUP_RUN_SA_PROG(sk, uaddr, BPF_CGROUP_INET6_CONNECT)

#define BPF_CGROUP_RUN_PROG_INET4_CONNECT_LOCK(sk, uaddr)		       \
	BPF_CGROUP_RUN_SA_PROG_LOCK(sk, uaddr, BPF_CGROUP_INET4_CONNECT, NULL)

#define BPF_CGROUP_RUN_PROG_INET6_CONNECT_LOCK(sk, uaddr)		       \
	BPF_CGROUP_RUN_SA_PROG_LOCK(sk, uaddr, BPF_CGROUP_INET6_CONNECT, NULL)

#define BPF_CGROUP_RUN_PROG_UDP4_SENDMSG_LOCK(sk, uaddr, t_ctx)		       \
	BPF_CGROUP_RUN_SA_PROG_LOCK(sk, uaddr, BPF_CGROUP_UDP4_SENDMSG, t_ctx)

#define BPF_CGROUP_RUN_PROG_UDP6_SENDMSG_LOCK(sk, uaddr, t_ctx)		       \
	BPF_CGROUP_RUN_SA_PROG_LOCK(sk, uaddr, BPF_CGROUP_UDP6_SENDMSG, t_ctx)

#define BPF_CGROUP_RUN_PROG_UDP4_RECVMSG_LOCK(sk, uaddr)			\
	BPF_CGROUP_RUN_SA_PROG_LOCK(sk, uaddr, BPF_CGROUP_UDP4_RECVMSG, NULL)

#define BPF_CGROUP_RUN_PROG_UDP6_RECVMSG_LOCK(sk, uaddr)			\
	BPF_CGROUP_RUN_SA_PROG_LOCK(sk, uaddr, BPF_CGROUP_UDP6_RECVMSG, NULL)

#define BPF_CGROUP_RUN_PROG_SOCK_OPS(sock_ops)				       \
({									       \
	int __ret = 0;							       \
	if (cgroup_bpf_enabled && (sock_ops)->sk) {	       \
		typeof(sk) __sk = sk_to_full_sk((sock_ops)->sk);	       \
		if (__sk && sk_fullsock(__sk))				       \
			__ret = __cgroup_bpf_run_filter_sock_ops(__sk,	       \
								 sock_ops,     \
							 BPF_CGROUP_SOCK_OPS); \
	}								       \
	__ret;								       \
})

#define BPF_CGROUP_RUN_PROG_DEVICE_CGROUP(type, major, minor, access)	      \
({									      \
	int __ret = 0;							      \
	if (cgroup_bpf_enabled)						      \
		__ret = __cgroup_bpf_check_dev_permission(type, major, minor, \
							  access,	      \
							  BPF_CGROUP_DEVICE); \
									      \
	__ret;								      \
})


#define BPF_CGROUP_RUN_PROG_SYSCTL(head, table, write, buf, count, pos, nbuf)  \
({									       \
	int __ret = 0;							       \
	if (cgroup_bpf_enabled)						       \
		__ret = __cgroup_bpf_run_filter_sysctl(head, table, write,     \
						       buf, count, pos, nbuf,  \
						       BPF_CGROUP_SYSCTL);     \
	__ret;								       \
})

#define BPF_CGROUP_RUN_PROG_SETSOCKOPT(sock, level, optname, optval, optlen,   \
				       kernel_optval)			       \
({									       \
	int __ret = 0;							       \
	if (cgroup_bpf_enabled)						       \
		__ret = __cgroup_bpf_run_filter_setsockopt(sock, level,	       \
							   optname, optval,    \
							   optlen,	       \
							   kernel_optval);     \
	__ret;								       \
})

#define BPF_CGROUP_GETSOCKOPT_MAX_OPTLEN(optlen)			       \
({									       \
	int __ret = 0;							       \
	if (cgroup_bpf_enabled)						       \
		get_user(__ret, optlen);				       \
	__ret;								       \
})

#define BPF_CGROUP_RUN_PROG_GETSOCKOPT(sock, level, optname, optval, optlen,   \
				       max_optlen, retval)		       \
({									       \
	int __ret = retval;						       \
	if (cgroup_bpf_enabled)						       \
		__ret = __cgroup_bpf_run_filter_getsockopt(sock, level,	       \
							   optname, optval,    \
							   optlen, max_optlen, \
							   retval);	       \
	__ret;								       \
})

int cgroup_bpf_prog_attach(const union bpf_attr *attr,
			   enum bpf_prog_type ptype, struct bpf_prog *prog);
int cgroup_bpf_prog_detach(const union bpf_attr *attr,
			   enum bpf_prog_type ptype);
int cgroup_bpf_link_attach(const union bpf_attr *attr, struct bpf_prog *prog);
int cgroup_bpf_prog_query(const union bpf_attr *attr,
			  union bpf_attr __user *uattr);
#else

struct bpf_prog;
struct bpf_link;
struct cgroup_bpf {};
static inline int cgroup_bpf_inherit(struct cgroup *cgrp) { return 0; }
static inline void cgroup_bpf_offline(struct cgroup *cgrp) {}

static inline int cgroup_bpf_prog_attach(const union bpf_attr *attr,
					 enum bpf_prog_type ptype,
					 struct bpf_prog *prog)
{
	return -EINVAL;
}

static inline int cgroup_bpf_prog_detach(const union bpf_attr *attr,
					 enum bpf_prog_type ptype)
{
	return -EINVAL;
}

static inline int cgroup_bpf_link_attach(const union bpf_attr *attr,
					 struct bpf_prog *prog)
{
	return -EINVAL;
}

static inline int cgroup_bpf_replace(struct bpf_link *link,
				     struct bpf_prog *old_prog,
				     struct bpf_prog *new_prog)
{
	return -EINVAL;
}

static inline int cgroup_bpf_prog_query(const union bpf_attr *attr,
					union bpf_attr __user *uattr)
{
	return -EINVAL;
}

static inline void bpf_cgroup_storage_set(
	struct bpf_cgroup_storage *storage[MAX_BPF_CGROUP_STORAGE_TYPE]) {}
static inline int bpf_cgroup_storage_assign(struct bpf_prog_aux *aux,
					    struct bpf_map *map) { return 0; }
static inline void bpf_cgroup_storage_release(struct bpf_prog_aux *aux,
					      struct bpf_map *map) {}
static inline struct bpf_cgroup_storage *bpf_cgroup_storage_alloc(
	struct bpf_prog *prog, enum bpf_cgroup_storage_type stype) { return NULL; }
static inline void bpf_cgroup_storage_free(
	struct bpf_cgroup_storage *storage) {}
static inline int bpf_percpu_cgroup_storage_copy(struct bpf_map *map, void *key,
						 void *value) {
	return 0;
}
static inline int bpf_percpu_cgroup_storage_update(struct bpf_map *map,
					void *key, void *value, u64 flags) {
	return 0;
}

#define cgroup_bpf_enabled (0)
#define BPF_CGROUP_PRE_CONNECT_ENABLED(sk) (0)
#define BPF_CGROUP_RUN_PROG_INET_INGRESS(sk,skb) ({ 0; })
#define BPF_CGROUP_RUN_PROG_INET_EGRESS(sk,skb) ({ 0; })
#define BPF_CGROUP_RUN_PROG_INET_SOCK(sk) ({ 0; })
#define BPF_CGROUP_RUN_PROG_INET4_BIND(sk, uaddr) ({ 0; })
#define BPF_CGROUP_RUN_PROG_INET6_BIND(sk, uaddr) ({ 0; })
#define BPF_CGROUP_RUN_PROG_INET4_POST_BIND(sk) ({ 0; })
#define BPF_CGROUP_RUN_PROG_INET6_POST_BIND(sk) ({ 0; })
#define BPF_CGROUP_RUN_PROG_INET4_CONNECT(sk, uaddr) ({ 0; })
#define BPF_CGROUP_RUN_PROG_INET4_CONNECT_LOCK(sk, uaddr) ({ 0; })
#define BPF_CGROUP_RUN_PROG_INET6_CONNECT(sk, uaddr) ({ 0; })
#define BPF_CGROUP_RUN_PROG_INET6_CONNECT_LOCK(sk, uaddr) ({ 0; })
#define BPF_CGROUP_RUN_PROG_UDP4_SENDMSG_LOCK(sk, uaddr, t_ctx) ({ 0; })
#define BPF_CGROUP_RUN_PROG_UDP6_SENDMSG_LOCK(sk, uaddr, t_ctx) ({ 0; })
#define BPF_CGROUP_RUN_PROG_UDP4_RECVMSG_LOCK(sk, uaddr) ({ 0; })
#define BPF_CGROUP_RUN_PROG_UDP6_RECVMSG_LOCK(sk, uaddr) ({ 0; })
#define BPF_CGROUP_RUN_PROG_SOCK_OPS(sock_ops) ({ 0; })
#define BPF_CGROUP_RUN_PROG_DEVICE_CGROUP(type,major,minor,access) ({ 0; })
#define BPF_CGROUP_RUN_PROG_SYSCTL(head,table,write,buf,count,pos,nbuf) ({ 0; })
#define BPF_CGROUP_GETSOCKOPT_MAX_OPTLEN(optlen) ({ 0; })
#define BPF_CGROUP_RUN_PROG_GETSOCKOPT(sock, level, optname, optval, \
				       optlen, max_optlen, retval) ({ retval; })
#define BPF_CGROUP_RUN_PROG_SETSOCKOPT(sock, level, optname, optval, optlen, \
				       kernel_optval) ({ 0; })

#define for_each_cgroup_storage_type(stype) for (; false; )

#endif /* CONFIG_CGROUP_BPF */

#endif /* _BPF_CGROUP_H */<|MERGE_RESOLUTION|>--- conflicted
+++ resolved
@@ -93,14 +93,9 @@
 int cgroup_bpf_inherit(struct cgroup *cgrp);
 void cgroup_bpf_offline(struct cgroup *cgrp);
 
-<<<<<<< HEAD
-int __cgroup_bpf_attach(struct cgroup *cgrp, struct bpf_prog *prog,
-			struct bpf_prog *replace_prog,
-=======
 int __cgroup_bpf_attach(struct cgroup *cgrp,
 			struct bpf_prog *prog, struct bpf_prog *replace_prog,
 			struct bpf_cgroup_link *link,
->>>>>>> 04d5ce62
 			enum bpf_attach_type type, u32 flags);
 int __cgroup_bpf_detach(struct cgroup *cgrp, struct bpf_prog *prog,
 			struct bpf_cgroup_link *link,
@@ -111,14 +106,9 @@
 		       union bpf_attr __user *uattr);
 
 /* Wrapper for __cgroup_bpf_*() protected by cgroup_mutex */
-<<<<<<< HEAD
-int cgroup_bpf_attach(struct cgroup *cgrp, struct bpf_prog *prog,
-		      struct bpf_prog *replace_prog, enum bpf_attach_type type,
-=======
 int cgroup_bpf_attach(struct cgroup *cgrp,
 		      struct bpf_prog *prog, struct bpf_prog *replace_prog,
 		      struct bpf_cgroup_link *link, enum bpf_attach_type type,
->>>>>>> 04d5ce62
 		      u32 flags);
 int cgroup_bpf_detach(struct cgroup *cgrp, struct bpf_prog *prog,
 		      enum bpf_attach_type type);
