// SPDX-License-Identifier: GPL-2.0
//
// Xilinx ASoC audio formatter support
//
// Copyright (C) 2018 Xilinx, Inc.
//
// Author: Maruthi Srinivas Bayyavarapu <maruthis@xilinx.com>

#include <linux/clk.h>
#include <linux/io.h>
#include <linux/module.h>
#include <linux/of_address.h>
#include <linux/of_irq.h>
#include <linux/sizes.h>

#include <sound/asoundef.h>
#include <sound/soc.h>
#include <sound/pcm_params.h>

#define DRV_NAME "xlnx_formatter_pcm"

#define XLNX_S2MM_OFFSET	0
#define XLNX_MM2S_OFFSET	0x100

#define XLNX_AUD_CORE_CONFIG	0x4
#define XLNX_AUD_CTRL		0x10
#define XLNX_AUD_STS		0x14

#define AUD_CTRL_RESET_MASK	BIT(1)
#define AUD_CFG_MM2S_MASK	BIT(15)
#define AUD_CFG_S2MM_MASK	BIT(31)

#define XLNX_AUD_FS_MULTIPLIER	0x18
#define XLNX_AUD_PERIOD_CONFIG	0x1C
#define XLNX_AUD_BUFF_ADDR_LSB	0x20
#define XLNX_AUD_BUFF_ADDR_MSB	0x24
#define XLNX_AUD_XFER_COUNT	0x28
#define XLNX_AUD_CH_STS_START	0x2C
#define XLNX_BYTES_PER_CH	0x44
#define XLNX_AUD_ALIGN_BYTES	64

#define AUD_STS_IOC_IRQ_MASK	BIT(31)
#define AUD_STS_CH_STS_MASK	BIT(29)
#define AUD_CTRL_IOC_IRQ_MASK	BIT(13)
#define AUD_CTRL_TOUT_IRQ_MASK	BIT(14)
#define AUD_CTRL_DMA_EN_MASK	BIT(0)

#define CFG_MM2S_CH_MASK	GENMASK(11, 8)
#define CFG_MM2S_CH_SHIFT	8
#define CFG_MM2S_XFER_MASK	GENMASK(14, 13)
#define CFG_MM2S_XFER_SHIFT	13
#define CFG_MM2S_PKG_MASK	BIT(12)

#define CFG_S2MM_CH_MASK	GENMASK(27, 24)
#define CFG_S2MM_CH_SHIFT	24
#define CFG_S2MM_XFER_MASK	GENMASK(30, 29)
#define CFG_S2MM_XFER_SHIFT	29
#define CFG_S2MM_PKG_MASK	BIT(28)

#define AUD_CTRL_DATA_WIDTH_SHIFT	16
#define AUD_CTRL_ACTIVE_CH_SHIFT	19
#define PERIOD_CFG_PERIODS_SHIFT	16

#define PERIODS_MIN		2
#define PERIODS_MAX		6
#define PERIOD_BYTES_MIN	192
#define PERIOD_BYTES_MAX	(50 * 1024)
#define XLNX_PARAM_UNKNOWN	0

enum bit_depth {
	BIT_DEPTH_8,
	BIT_DEPTH_16,
	BIT_DEPTH_20,
	BIT_DEPTH_24,
	BIT_DEPTH_32,
};

struct xlnx_pcm_drv_data {
	void __iomem *mmio;
	bool s2mm_presence;
	bool mm2s_presence;
	int s2mm_irq;
	int mm2s_irq;
	struct snd_pcm_substream *play_stream;
	struct snd_pcm_substream *capture_stream;
	struct clk *axi_clk;
	unsigned int sysclk;
};

/*
 * struct xlnx_pcm_stream_param - stream configuration
 * @mmio: base address offset
 * @interleaved: audio channels arrangement in buffer
 * @xfer_mode: data formatting mode during transfer
 * @ch_limit: Maximum channels supported
 * @buffer_size: stream ring buffer size
 */
struct xlnx_pcm_stream_param {
	void __iomem *mmio;
	bool interleaved;
	u32 xfer_mode;
	u32 ch_limit;
	u64 buffer_size;
};

static const struct snd_pcm_hardware xlnx_pcm_hardware = {
	.info = SNDRV_PCM_INFO_INTERLEAVED | SNDRV_PCM_INFO_BLOCK_TRANSFER |
		SNDRV_PCM_INFO_BATCH | SNDRV_PCM_INFO_PAUSE |
		SNDRV_PCM_INFO_RESUME,
	.formats = SNDRV_PCM_FMTBIT_S8 | SNDRV_PCM_FMTBIT_S16_LE |
		   SNDRV_PCM_FMTBIT_S24_LE,
	.channels_min = 2,
	.channels_max = 2,
	.rates = SNDRV_PCM_RATE_8000_192000,
	.rate_min = 8000,
	.rate_max = 192000,
	.buffer_bytes_max = PERIODS_MAX * PERIOD_BYTES_MAX,
	.period_bytes_min = PERIOD_BYTES_MIN,
	.period_bytes_max = PERIOD_BYTES_MAX,
	.periods_min = PERIODS_MIN,
	.periods_max = PERIODS_MAX,
};

enum {
	AES_TO_AES,
	AES_TO_PCM,
	PCM_TO_PCM,
	PCM_TO_AES
};

static void xlnx_parse_aes_params(u32 chsts_reg1_val, u32 chsts_reg2_val,
				  struct device *dev)
{
	u32 padded, srate, bit_depth, status[2];

	if (chsts_reg1_val & IEC958_AES0_PROFESSIONAL) {
		status[0] = chsts_reg1_val & 0xff;
		status[1] = (chsts_reg1_val >> 16) & 0xff;

		switch (status[0] & IEC958_AES0_PRO_FS) {
		case IEC958_AES0_PRO_FS_44100:
			srate = 44100;
			break;
		case IEC958_AES0_PRO_FS_48000:
			srate = 48000;
			break;
		case IEC958_AES0_PRO_FS_32000:
			srate = 32000;
			break;
		case IEC958_AES0_PRO_FS_NOTID:
		default:
			srate = XLNX_PARAM_UNKNOWN;
			break;
		}

		switch (status[1] & IEC958_AES2_PRO_SBITS) {
		case IEC958_AES2_PRO_WORDLEN_NOTID:
		case IEC958_AES2_PRO_SBITS_20:
			padded = 0;
			break;
		case IEC958_AES2_PRO_SBITS_24:
			padded = 4;
			break;
		default:
			bit_depth = XLNX_PARAM_UNKNOWN;
			goto log_params;
		}

		switch (status[1] & IEC958_AES2_PRO_WORDLEN) {
		case IEC958_AES2_PRO_WORDLEN_20_16:
			bit_depth = 16 + padded;
			break;
		case IEC958_AES2_PRO_WORDLEN_22_18:
			bit_depth = 18 + padded;
			break;
		case IEC958_AES2_PRO_WORDLEN_23_19:
			bit_depth = 19 + padded;
			break;
		case IEC958_AES2_PRO_WORDLEN_24_20:
			bit_depth = 20 + padded;
			break;
		case IEC958_AES2_PRO_WORDLEN_NOTID:
		default:
			bit_depth = XLNX_PARAM_UNKNOWN;
			break;
		}

	} else {
		status[0] = (chsts_reg1_val >> 24) & 0xff;
		status[1] = chsts_reg2_val & 0xff;

		switch (status[0] & IEC958_AES3_CON_FS) {
		case IEC958_AES3_CON_FS_44100:
			srate = 44100;
			break;
		case IEC958_AES3_CON_FS_48000:
			srate = 48000;
			break;
		case IEC958_AES3_CON_FS_32000:
			srate = 32000;
			break;
		default:
			srate = XLNX_PARAM_UNKNOWN;
			break;
		}

		if (status[1] & IEC958_AES4_CON_MAX_WORDLEN_24)
			padded = 4;
		else
			padded = 0;

		switch (status[1] & IEC958_AES4_CON_WORDLEN) {
		case IEC958_AES4_CON_WORDLEN_20_16:
			bit_depth = 16 + padded;
			break;
		case IEC958_AES4_CON_WORDLEN_22_18:
			bit_depth = 18 + padded;
			break;
		case IEC958_AES4_CON_WORDLEN_23_19:
			bit_depth = 19 + padded;
			break;
		case IEC958_AES4_CON_WORDLEN_24_20:
			bit_depth = 20 + padded;
			break;
		case IEC958_AES4_CON_WORDLEN_21_17:
			bit_depth = 17 + padded;
			break;
		case IEC958_AES4_CON_WORDLEN_NOTID:
		default:
			bit_depth = XLNX_PARAM_UNKNOWN;
			break;
		}
	}

log_params:
	if (srate != XLNX_PARAM_UNKNOWN)
		dev_info(dev, "sample rate = %d\n", srate);
	else
		dev_info(dev, "sample rate = unknown\n");

	if (bit_depth != XLNX_PARAM_UNKNOWN)
		dev_info(dev, "bit_depth = %d\n", bit_depth);
	else
		dev_info(dev, "bit_depth = unknown\n");
}

static int xlnx_formatter_pcm_reset(void __iomem *mmio_base)
{
	u32 val, retries = 0;

	val = readl(mmio_base + XLNX_AUD_CTRL);
	val |= AUD_CTRL_RESET_MASK;
	writel(val, mmio_base + XLNX_AUD_CTRL);

	val = readl(mmio_base + XLNX_AUD_CTRL);
	/* Poll for maximum timeout of approximately 100ms (1 * 100)*/
	while ((val & AUD_CTRL_RESET_MASK) && (retries < 100)) {
		mdelay(1);
		retries++;
		val = readl(mmio_base + XLNX_AUD_CTRL);
	}
	if (val & AUD_CTRL_RESET_MASK)
		return -ENODEV;

	return 0;
}

static void xlnx_formatter_disable_irqs(void __iomem *mmio_base, int stream)
{
	u32 val;

	val = readl(mmio_base + XLNX_AUD_CTRL);
	val &= ~AUD_CTRL_IOC_IRQ_MASK;
	if (stream == SNDRV_PCM_STREAM_CAPTURE)
		val &= ~AUD_CTRL_TOUT_IRQ_MASK;

	writel(val, mmio_base + XLNX_AUD_CTRL);
}

static irqreturn_t xlnx_mm2s_irq_handler(int irq, void *arg)
{
	u32 val;
	void __iomem *reg;
	struct device *dev = arg;
	struct xlnx_pcm_drv_data *adata = dev_get_drvdata(dev);

	reg = adata->mmio + XLNX_MM2S_OFFSET + XLNX_AUD_STS;
	val = readl(reg);
	if (val & AUD_STS_IOC_IRQ_MASK) {
		writel(val & AUD_STS_IOC_IRQ_MASK, reg);
		if (adata->play_stream)
			snd_pcm_period_elapsed(adata->play_stream);
		return IRQ_HANDLED;
	}

	return IRQ_NONE;
}

static irqreturn_t xlnx_s2mm_irq_handler(int irq, void *arg)
{
	u32 val;
	void __iomem *reg;
	struct device *dev = arg;
	struct xlnx_pcm_drv_data *adata = dev_get_drvdata(dev);

	reg = adata->mmio + XLNX_S2MM_OFFSET + XLNX_AUD_STS;
	val = readl(reg);
	if (val & AUD_STS_IOC_IRQ_MASK) {
		writel(val & AUD_STS_IOC_IRQ_MASK, reg);
		if (adata->capture_stream)
			snd_pcm_period_elapsed(adata->capture_stream);
		return IRQ_HANDLED;
	}

	return IRQ_NONE;
}

static int xlnx_formatter_set_sysclk(struct snd_soc_component *component,
				     int clk_id, int source, unsigned int freq, int dir)
{
	struct xlnx_pcm_drv_data *adata = dev_get_drvdata(component->dev);

	adata->sysclk = freq;
	return 0;
}

static int xlnx_formatter_pcm_open(struct snd_soc_component *component,
				   struct snd_pcm_substream *substream)
{
	int err;
	u32 val, data_format_mode;
	u32 ch_count_mask, ch_count_shift, data_xfer_mode, data_xfer_shift;
	struct xlnx_pcm_stream_param *stream_data;
	struct snd_pcm_runtime *runtime = substream->runtime;
	struct xlnx_pcm_drv_data *adata = dev_get_drvdata(component->dev);

	if (substream->stream == SNDRV_PCM_STREAM_PLAYBACK &&
	    !adata->mm2s_presence)
		return -ENODEV;
	else if (substream->stream == SNDRV_PCM_STREAM_CAPTURE &&
		 !adata->s2mm_presence)
		return -ENODEV;

	stream_data = kzalloc(sizeof(*stream_data), GFP_KERNEL);
	if (!stream_data)
		return -ENOMEM;

	if (substream->stream == SNDRV_PCM_STREAM_PLAYBACK) {
		ch_count_mask = CFG_MM2S_CH_MASK;
		ch_count_shift = CFG_MM2S_CH_SHIFT;
		data_xfer_mode = CFG_MM2S_XFER_MASK;
		data_xfer_shift = CFG_MM2S_XFER_SHIFT;
		data_format_mode = CFG_MM2S_PKG_MASK;
		stream_data->mmio = adata->mmio + XLNX_MM2S_OFFSET;
		adata->play_stream = substream;

	} else {
		ch_count_mask = CFG_S2MM_CH_MASK;
		ch_count_shift = CFG_S2MM_CH_SHIFT;
		data_xfer_mode = CFG_S2MM_XFER_MASK;
		data_xfer_shift = CFG_S2MM_XFER_SHIFT;
		data_format_mode = CFG_S2MM_PKG_MASK;
		stream_data->mmio = adata->mmio + XLNX_S2MM_OFFSET;
		adata->capture_stream = substream;
	}

	val = readl(adata->mmio + XLNX_AUD_CORE_CONFIG);

	if (!(val & data_format_mode))
		stream_data->interleaved = true;

	stream_data->xfer_mode = (val & data_xfer_mode) >> data_xfer_shift;
	stream_data->ch_limit = (val & ch_count_mask) >> ch_count_shift;
	dev_info(component->dev,
		 "stream %d : format = %d mode = %d ch_limit = %d\n",
		 substream->stream, stream_data->interleaved,
		 stream_data->xfer_mode, stream_data->ch_limit);

	snd_soc_set_runtime_hwparams(substream, &xlnx_pcm_hardware);
	runtime->private_data = stream_data;

	/* Resize the period bytes as divisible by 64 */
<<<<<<< HEAD
	err = snd_pcm_hw_constraint_step(runtime, 0,
					 SNDRV_PCM_HW_PARAM_PERIOD_BYTES,
					 XLNX_AUD_ALIGN_BYTES);
	if (err) {
		dev_err(component->dev,
			"Unable to set constraint on period bytes\n");
		return err;
	}

	/* Resize the buffer bytes as divisible by 64 */
	err = snd_pcm_hw_constraint_step(runtime, 0,
					 SNDRV_PCM_HW_PARAM_BUFFER_BYTES,
					 XLNX_AUD_ALIGN_BYTES);
	if (err) {
		dev_err(component->dev,
=======
	err = snd_pcm_hw_constraint_step(runtime, 0,
					 SNDRV_PCM_HW_PARAM_PERIOD_BYTES,
					 XLNX_AUD_ALIGN_BYTES);
	if (err) {
		dev_err(component->dev,
			"Unable to set constraint on period bytes\n");
		return err;
	}

	/* Resize the buffer bytes as divisible by 64 */
	err = snd_pcm_hw_constraint_step(runtime, 0,
					 SNDRV_PCM_HW_PARAM_BUFFER_BYTES,
					 XLNX_AUD_ALIGN_BYTES);
	if (err) {
		dev_err(component->dev,
>>>>>>> 49a24e9d
			"Unable to set constraint on buffer bytes\n");
		return err;
	}

	/* Set periods as integer multiple */
	err = snd_pcm_hw_constraint_integer(runtime,
					    SNDRV_PCM_HW_PARAM_PERIODS);
	if (err < 0) {
		dev_err(component->dev,
			"Unable to set constraint on periods to be integer\n");
		return err;
	}

	/* enable DMA IOC irq */
	val = readl(stream_data->mmio + XLNX_AUD_CTRL);
	val |= AUD_CTRL_IOC_IRQ_MASK;
	writel(val, stream_data->mmio + XLNX_AUD_CTRL);

	return 0;
}

static int xlnx_formatter_pcm_close(struct snd_soc_component *component,
				    struct snd_pcm_substream *substream)
{
	int ret;
	struct xlnx_pcm_stream_param *stream_data =
			substream->runtime->private_data;

	ret = xlnx_formatter_pcm_reset(stream_data->mmio);
	if (ret) {
		dev_err(component->dev, "audio formatter reset failed\n");
		goto err_reset;
	}
	xlnx_formatter_disable_irqs(stream_data->mmio, substream->stream);

err_reset:
	kfree(stream_data);
	return 0;
}

static snd_pcm_uframes_t
xlnx_formatter_pcm_pointer(struct snd_soc_component *component,
			   struct snd_pcm_substream *substream)
{
	u32 pos;
	struct snd_pcm_runtime *runtime = substream->runtime;
	struct xlnx_pcm_stream_param *stream_data = runtime->private_data;

	pos = readl(stream_data->mmio + XLNX_AUD_XFER_COUNT);

	if (pos >= stream_data->buffer_size)
		pos = 0;

	return bytes_to_frames(runtime, pos);
}

static int xlnx_formatter_pcm_hw_params(struct snd_soc_component *component,
					struct snd_pcm_substream *substream,
					struct snd_pcm_hw_params *params)
{
	u32 low, high, active_ch, val, bytes_per_ch, bits_per_sample;
	u32 aes_reg1_val, aes_reg2_val;
	u64 size;
	struct snd_pcm_runtime *runtime = substream->runtime;
	struct xlnx_pcm_stream_param *stream_data = runtime->private_data;
	struct xlnx_pcm_drv_data *adata = dev_get_drvdata(component->dev);

	active_ch = params_channels(params);
	if (active_ch > stream_data->ch_limit)
		return -EINVAL;

	if (substream->stream == SNDRV_PCM_STREAM_PLAYBACK &&
	    adata->sysclk) {
		unsigned int mclk_fs = adata->sysclk / params_rate(params);

		if (adata->sysclk % params_rate(params) != 0) {
			dev_warn(component->dev, "sysclk %u not divisible by rate %u\n",
				 adata->sysclk, params_rate(params));
			return -EINVAL;
		}

		writel(mclk_fs, stream_data->mmio + XLNX_AUD_FS_MULTIPLIER);
	}

	if (substream->stream == SNDRV_PCM_STREAM_CAPTURE &&
	    stream_data->xfer_mode == AES_TO_PCM) {
		val = readl(stream_data->mmio + XLNX_AUD_STS);
		if (val & AUD_STS_CH_STS_MASK) {
			aes_reg1_val = readl(stream_data->mmio +
					     XLNX_AUD_CH_STS_START);
			aes_reg2_val = readl(stream_data->mmio +
					     XLNX_AUD_CH_STS_START + 0x4);

			xlnx_parse_aes_params(aes_reg1_val, aes_reg2_val,
					      component->dev);
		}
	}

	size = params_buffer_bytes(params);

	stream_data->buffer_size = size;

	low = lower_32_bits(runtime->dma_addr);
	high = upper_32_bits(runtime->dma_addr);
	writel(low, stream_data->mmio + XLNX_AUD_BUFF_ADDR_LSB);
	writel(high, stream_data->mmio + XLNX_AUD_BUFF_ADDR_MSB);

	val = readl(stream_data->mmio + XLNX_AUD_CTRL);
	bits_per_sample = params_width(params);
	switch (bits_per_sample) {
	case 8:
		val |= (BIT_DEPTH_8 << AUD_CTRL_DATA_WIDTH_SHIFT);
		break;
	case 16:
		val |= (BIT_DEPTH_16 << AUD_CTRL_DATA_WIDTH_SHIFT);
		break;
	case 20:
		val |= (BIT_DEPTH_20 << AUD_CTRL_DATA_WIDTH_SHIFT);
		break;
	case 24:
		val |= (BIT_DEPTH_24 << AUD_CTRL_DATA_WIDTH_SHIFT);
		break;
	case 32:
		val |= (BIT_DEPTH_32 << AUD_CTRL_DATA_WIDTH_SHIFT);
		break;
	default:
		return -EINVAL;
	}

	val |= active_ch << AUD_CTRL_ACTIVE_CH_SHIFT;
	writel(val, stream_data->mmio + XLNX_AUD_CTRL);

	val = (params_periods(params) << PERIOD_CFG_PERIODS_SHIFT)
		| params_period_bytes(params);
	writel(val, stream_data->mmio + XLNX_AUD_PERIOD_CONFIG);
	bytes_per_ch = DIV_ROUND_UP(params_period_bytes(params), active_ch);
	writel(bytes_per_ch, stream_data->mmio + XLNX_BYTES_PER_CH);

	return 0;
}

static int xlnx_formatter_pcm_trigger(struct snd_soc_component *component,
				      struct snd_pcm_substream *substream,
				      int cmd)
{
	u32 val;
	struct xlnx_pcm_stream_param *stream_data =
			substream->runtime->private_data;

	switch (cmd) {
	case SNDRV_PCM_TRIGGER_START:
	case SNDRV_PCM_TRIGGER_PAUSE_RELEASE:
	case SNDRV_PCM_TRIGGER_RESUME:
		val = readl(stream_data->mmio + XLNX_AUD_CTRL);
		val |= AUD_CTRL_DMA_EN_MASK;
		writel(val, stream_data->mmio + XLNX_AUD_CTRL);
		break;
	case SNDRV_PCM_TRIGGER_STOP:
	case SNDRV_PCM_TRIGGER_PAUSE_PUSH:
	case SNDRV_PCM_TRIGGER_SUSPEND:
		val = readl(stream_data->mmio + XLNX_AUD_CTRL);
		val &= ~AUD_CTRL_DMA_EN_MASK;
		writel(val, stream_data->mmio + XLNX_AUD_CTRL);
		break;
	}

	return 0;
}

static int xlnx_formatter_pcm_new(struct snd_soc_component *component,
				  struct snd_soc_pcm_runtime *rtd)
{
	snd_pcm_set_managed_buffer_all(rtd->pcm,
			SNDRV_DMA_TYPE_DEV, component->dev,
			xlnx_pcm_hardware.buffer_bytes_max,
			xlnx_pcm_hardware.buffer_bytes_max);
	return 0;
}

static const struct snd_soc_component_driver xlnx_asoc_component = {
	.name		= DRV_NAME,
	.set_sysclk	= xlnx_formatter_set_sysclk,
	.open		= xlnx_formatter_pcm_open,
	.close		= xlnx_formatter_pcm_close,
	.hw_params	= xlnx_formatter_pcm_hw_params,
	.trigger	= xlnx_formatter_pcm_trigger,
	.pointer	= xlnx_formatter_pcm_pointer,
	.pcm_construct	= xlnx_formatter_pcm_new,
};

static int xlnx_formatter_pcm_probe(struct platform_device *pdev)
{
	int ret;
	u32 val;
	struct xlnx_pcm_drv_data *aud_drv_data;
	struct device *dev = &pdev->dev;

	aud_drv_data = devm_kzalloc(dev, sizeof(*aud_drv_data), GFP_KERNEL);
	if (!aud_drv_data)
		return -ENOMEM;

	aud_drv_data->axi_clk = devm_clk_get(dev, "s_axi_lite_aclk");
	if (IS_ERR(aud_drv_data->axi_clk)) {
		ret = PTR_ERR(aud_drv_data->axi_clk);
		dev_err(dev, "failed to get s_axi_lite_aclk(%d)\n", ret);
		return ret;
	}
	ret = clk_prepare_enable(aud_drv_data->axi_clk);
	if (ret) {
		dev_err(dev,
			"failed to enable s_axi_lite_aclk(%d)\n", ret);
		return ret;
	}

	aud_drv_data->mmio = devm_platform_ioremap_resource(pdev, 0);
	if (IS_ERR(aud_drv_data->mmio)) {
		dev_err(dev, "audio formatter ioremap failed\n");
		ret = PTR_ERR(aud_drv_data->mmio);
		goto clk_err;
	}

	val = readl(aud_drv_data->mmio + XLNX_AUD_CORE_CONFIG);
	if (val & AUD_CFG_MM2S_MASK) {
		aud_drv_data->mm2s_presence = true;
		ret = xlnx_formatter_pcm_reset(aud_drv_data->mmio +
					       XLNX_MM2S_OFFSET);
		if (ret) {
			dev_err(dev, "audio formatter reset failed\n");
			goto clk_err;
		}
		xlnx_formatter_disable_irqs(aud_drv_data->mmio +
					    XLNX_MM2S_OFFSET,
					    SNDRV_PCM_STREAM_PLAYBACK);

		aud_drv_data->mm2s_irq = platform_get_irq_byname(pdev,
								 "irq_mm2s");
		if (aud_drv_data->mm2s_irq < 0) {
			ret = aud_drv_data->mm2s_irq;
			goto clk_err;
		}
		ret = devm_request_irq(dev, aud_drv_data->mm2s_irq,
				       xlnx_mm2s_irq_handler, 0,
				       "xlnx_formatter_pcm_mm2s_irq", dev);
		if (ret) {
			dev_err(dev, "xlnx audio mm2s irq request failed\n");
			goto clk_err;
		}
	}
	if (val & AUD_CFG_S2MM_MASK) {
		aud_drv_data->s2mm_presence = true;
		ret = xlnx_formatter_pcm_reset(aud_drv_data->mmio +
					       XLNX_S2MM_OFFSET);
		if (ret) {
			dev_err(dev, "audio formatter reset failed\n");
			goto clk_err;
		}
		xlnx_formatter_disable_irqs(aud_drv_data->mmio +
					    XLNX_S2MM_OFFSET,
					    SNDRV_PCM_STREAM_CAPTURE);

		aud_drv_data->s2mm_irq = platform_get_irq_byname(pdev,
								 "irq_s2mm");
		if (aud_drv_data->s2mm_irq < 0) {
			ret = aud_drv_data->s2mm_irq;
			goto clk_err;
		}
		ret = devm_request_irq(dev, aud_drv_data->s2mm_irq,
				       xlnx_s2mm_irq_handler, 0,
				       "xlnx_formatter_pcm_s2mm_irq",
				       dev);
		if (ret) {
			dev_err(dev, "xlnx audio s2mm irq request failed\n");
			goto clk_err;
		}
	}

	dev_set_drvdata(dev, aud_drv_data);

	ret = devm_snd_soc_register_component(dev, &xlnx_asoc_component,
					      NULL, 0);
	if (ret) {
		dev_err(dev, "pcm platform device register failed\n");
		goto clk_err;
	}

	return 0;

clk_err:
	clk_disable_unprepare(aud_drv_data->axi_clk);
	return ret;
}

static int xlnx_formatter_pcm_remove(struct platform_device *pdev)
{
	int ret = 0;
	struct xlnx_pcm_drv_data *adata = dev_get_drvdata(&pdev->dev);

	if (adata->s2mm_presence)
		ret = xlnx_formatter_pcm_reset(adata->mmio + XLNX_S2MM_OFFSET);

	/* Try MM2S reset, even if S2MM  reset fails */
	if (adata->mm2s_presence)
		ret = xlnx_formatter_pcm_reset(adata->mmio + XLNX_MM2S_OFFSET);

	if (ret)
		dev_err(&pdev->dev, "audio formatter reset failed\n");

	clk_disable_unprepare(adata->axi_clk);
	return ret;
}

static const struct of_device_id xlnx_formatter_pcm_of_match[] = {
	{ .compatible = "xlnx,audio-formatter-1.0"},
	{},
};
MODULE_DEVICE_TABLE(of, xlnx_formatter_pcm_of_match);

static struct platform_driver xlnx_formatter_pcm_driver = {
	.probe	= xlnx_formatter_pcm_probe,
	.remove	= xlnx_formatter_pcm_remove,
	.driver	= {
		.name	= DRV_NAME,
		.of_match_table	= xlnx_formatter_pcm_of_match,
	},
};

module_platform_driver(xlnx_formatter_pcm_driver);
MODULE_AUTHOR("Maruthi Srinivas Bayyavarapu <maruthis@xilinx.com>");
MODULE_LICENSE("GPL v2");<|MERGE_RESOLUTION|>--- conflicted
+++ resolved
@@ -380,7 +380,6 @@
 	runtime->private_data = stream_data;
 
 	/* Resize the period bytes as divisible by 64 */
-<<<<<<< HEAD
 	err = snd_pcm_hw_constraint_step(runtime, 0,
 					 SNDRV_PCM_HW_PARAM_PERIOD_BYTES,
 					 XLNX_AUD_ALIGN_BYTES);
@@ -396,23 +395,6 @@
 					 XLNX_AUD_ALIGN_BYTES);
 	if (err) {
 		dev_err(component->dev,
-=======
-	err = snd_pcm_hw_constraint_step(runtime, 0,
-					 SNDRV_PCM_HW_PARAM_PERIOD_BYTES,
-					 XLNX_AUD_ALIGN_BYTES);
-	if (err) {
-		dev_err(component->dev,
-			"Unable to set constraint on period bytes\n");
-		return err;
-	}
-
-	/* Resize the buffer bytes as divisible by 64 */
-	err = snd_pcm_hw_constraint_step(runtime, 0,
-					 SNDRV_PCM_HW_PARAM_BUFFER_BYTES,
-					 XLNX_AUD_ALIGN_BYTES);
-	if (err) {
-		dev_err(component->dev,
->>>>>>> 49a24e9d
 			"Unable to set constraint on buffer bytes\n");
 		return err;
 	}
