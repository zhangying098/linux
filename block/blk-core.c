--- conflicted
+++ resolved
@@ -233,18 +233,6 @@
 {
 	del_timer_sync(&q->timeout);
 	cancel_work_sync(&q->timeout_work);
-<<<<<<< HEAD
-
-	if (queue_is_mq(q)) {
-		struct blk_mq_hw_ctx *hctx;
-		int i;
-
-		cancel_delayed_work_sync(&q->requeue_work);
-		queue_for_each_hw_ctx(q, hctx, i)
-			cancel_delayed_work_sync(&hctx->run_work);
-	}
-=======
->>>>>>> 0ecfebd2
 }
 EXPORT_SYMBOL(blk_sync_queue);
 
@@ -321,21 +309,6 @@
 	rq_qos_exit(q);
 
 	blk_queue_flag_set(QUEUE_FLAG_DEAD, q);
-<<<<<<< HEAD
-
-	/*
-	 * make sure all in-progress dispatch are completed because
-	 * blk_freeze_queue() can only complete all requests, and
-	 * dispatch may still be in-progress since we dispatch requests
-	 * from more than one contexts.
-	 *
-	 * We rely on driver to deal with the race in case that queue
-	 * initialization isn't done.
-	 */
-	if (queue_is_mq(q) && blk_queue_init_done(q))
-		blk_mq_quiesce_queue(q);
-=======
->>>>>>> 0ecfebd2
 
 	/* for synchronous bio-based driver finish in-flight integrity i/o */
 	blk_flush_integrity();
@@ -360,16 +333,8 @@
 		blk_mq_sched_free_requests(q);
 	mutex_unlock(&q->sysfs_lock);
 
-<<<<<<< HEAD
-	if (queue_is_mq(q))
-		blk_mq_free_queue(q);
-
 	percpu_ref_exit(&q->q_usage_counter);
 
-=======
-	percpu_ref_exit(&q->q_usage_counter);
-
->>>>>>> 0ecfebd2
 	/* @q is and will stay empty, shutdown and put */
 	blk_put_queue(q);
 }
@@ -424,11 +389,7 @@
 		smp_rmb();
 
 		wait_event(q->mq_freeze_wq,
-<<<<<<< HEAD
-			   (atomic_read(&q->mq_freeze_depth) == 0 &&
-=======
 			   (!q->mq_freeze_depth &&
->>>>>>> 0ecfebd2
 			    (pm || (blk_pm_request_resume(q),
 				    !blk_queue_pm_only(q)))) ||
 			   blk_queue_dying(q));
@@ -470,7 +431,6 @@
 {
 	struct request_queue *q;
 	int ret;
-<<<<<<< HEAD
 
 	q = kmem_cache_alloc_node(blk_requestq_cachep,
 				gfp_mask | __GFP_ZERO, node_id);
@@ -488,25 +448,6 @@
 	if (ret)
 		goto fail_id;
 
-=======
-
-	q = kmem_cache_alloc_node(blk_requestq_cachep,
-				gfp_mask | __GFP_ZERO, node_id);
-	if (!q)
-		return NULL;
-
-	INIT_LIST_HEAD(&q->queue_head);
-	q->last_merge = NULL;
-
-	q->id = ida_simple_get(&blk_queue_ida, 0, 0, gfp_mask);
-	if (q->id < 0)
-		goto fail_q;
-
-	ret = bioset_init(&q->bio_split, BIO_POOL_SIZE, 0, BIOSET_NEED_BVECS);
-	if (ret)
-		goto fail_id;
-
->>>>>>> 0ecfebd2
 	q->backing_dev_info = bdi_alloc_node(gfp_mask, node_id);
 	if (!q->backing_dev_info)
 		goto fail_split;
@@ -519,7 +460,6 @@
 	q->backing_dev_info->capabilities = BDI_CAP_CGROUP_WRITEBACK;
 	q->backing_dev_info->name = "block";
 	q->node = node_id;
-<<<<<<< HEAD
 
 	timer_setup(&q->backing_dev_info->laptop_mode_wb_timer,
 		    laptop_mode_timer_fn, 0);
@@ -532,20 +472,6 @@
 
 	kobject_init(&q->kobj, &blk_queue_ktype);
 
-=======
-
-	timer_setup(&q->backing_dev_info->laptop_mode_wb_timer,
-		    laptop_mode_timer_fn, 0);
-	timer_setup(&q->timeout, blk_rq_timed_out_timer, 0);
-	INIT_WORK(&q->timeout_work, blk_timeout_work);
-	INIT_LIST_HEAD(&q->icq_list);
-#ifdef CONFIG_BLK_CGROUP
-	INIT_LIST_HEAD(&q->blkg_list);
-#endif
-
-	kobject_init(&q->kobj, &blk_queue_ktype);
-
->>>>>>> 0ecfebd2
 #ifdef CONFIG_BLK_DEV_IO_TRACE
 	mutex_init(&q->blk_trace_mutex);
 #endif
@@ -553,10 +479,7 @@
 	spin_lock_init(&q->queue_lock);
 
 	init_waitqueue_head(&q->mq_freeze_wq);
-<<<<<<< HEAD
-=======
 	mutex_init(&q->mq_freeze_lock);
->>>>>>> 0ecfebd2
 
 	/*
 	 * Init percpu_ref in atomic mode so that it's faster to shutdown.
