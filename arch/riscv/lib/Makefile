# SPDX-License-Identifier: GPL-2.0-only
lib-y			+= delay.o
lib-y			+= memcpy.o
lib-y			+= memset.o
lib-y			+= memmove.o
lib-y			+= strcmp.o
lib-y			+= strlen.o
lib-y			+= strncmp.o
<<<<<<< HEAD
ifeq ($(CONFIG_MMU), y)
lib-y				+= uaccess.o
lib-$(CONFIG_RISCV_ISA_V)	+= uaccess_vector.o
endif
=======
lib-y			+= csum.o
lib-$(CONFIG_MMU)	+= uaccess.o
>>>>>>> 6f4c45cb
lib-$(CONFIG_64BIT)	+= tishift.o
lib-$(CONFIG_RISCV_ISA_ZICBOZ)	+= clear_page.o

obj-$(CONFIG_FUNCTION_ERROR_INJECTION) += error-inject.o
lib-$(CONFIG_RISCV_ISA_V)	+= xor.o
lib-$(CONFIG_RISCV_ISA_V)	+= riscv_v_helpers.o<|MERGE_RESOLUTION|>--- conflicted
+++ resolved
@@ -6,15 +6,11 @@
 lib-y			+= strcmp.o
 lib-y			+= strlen.o
 lib-y			+= strncmp.o
-<<<<<<< HEAD
+lib-y			+= csum.o
 ifeq ($(CONFIG_MMU), y)
-lib-y				+= uaccess.o
 lib-$(CONFIG_RISCV_ISA_V)	+= uaccess_vector.o
 endif
-=======
-lib-y			+= csum.o
 lib-$(CONFIG_MMU)	+= uaccess.o
->>>>>>> 6f4c45cb
 lib-$(CONFIG_64BIT)	+= tishift.o
 lib-$(CONFIG_RISCV_ISA_ZICBOZ)	+= clear_page.o
 
