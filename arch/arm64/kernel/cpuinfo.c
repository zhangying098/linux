// SPDX-License-Identifier: GPL-2.0-only
/*
 * Record and handle CPU attributes.
 *
 * Copyright (C) 2014 ARM Ltd.
 */
#include <asm/arch_timer.h>
#include <asm/cache.h>
#include <asm/cpu.h>
#include <asm/cputype.h>
#include <asm/cpufeature.h>
#include <asm/fpsimd.h>

#include <linux/bitops.h>
#include <linux/bug.h>
#include <linux/compat.h>
#include <linux/elf.h>
#include <linux/init.h>
#include <linux/kernel.h>
#include <linux/personality.h>
#include <linux/preempt.h>
#include <linux/printk.h>
#include <linux/seq_file.h>
#include <linux/sched.h>
#include <linux/smp.h>
#include <linux/delay.h>

/*
 * In case the boot CPU is hotpluggable, we record its initial state and
 * current state separately. Certain system registers may contain different
 * values depending on configuration at or after reset.
 */
DEFINE_PER_CPU(struct cpuinfo_arm64, cpu_data);
static struct cpuinfo_arm64 boot_cpu_data;

static const char *icache_policy_str[] = {
	[ICACHE_POLICY_VPIPT]		= "VPIPT",
	[ICACHE_POLICY_RESERVED]	= "RESERVED/UNKNOWN",
	[ICACHE_POLICY_VIPT]		= "VIPT",
	[ICACHE_POLICY_PIPT]		= "PIPT",
};

unsigned long __icache_flags;

static const char *const hwcap_str[] = {
	[KERNEL_HWCAP_FP]		= "fp",
	[KERNEL_HWCAP_ASIMD]		= "asimd",
	[KERNEL_HWCAP_EVTSTRM]		= "evtstrm",
	[KERNEL_HWCAP_AES]		= "aes",
	[KERNEL_HWCAP_PMULL]		= "pmull",
	[KERNEL_HWCAP_SHA1]		= "sha1",
	[KERNEL_HWCAP_SHA2]		= "sha2",
	[KERNEL_HWCAP_CRC32]		= "crc32",
	[KERNEL_HWCAP_ATOMICS]		= "atomics",
	[KERNEL_HWCAP_FPHP]		= "fphp",
	[KERNEL_HWCAP_ASIMDHP]		= "asimdhp",
	[KERNEL_HWCAP_CPUID]		= "cpuid",
	[KERNEL_HWCAP_ASIMDRDM]		= "asimdrdm",
	[KERNEL_HWCAP_JSCVT]		= "jscvt",
	[KERNEL_HWCAP_FCMA]		= "fcma",
	[KERNEL_HWCAP_LRCPC]		= "lrcpc",
	[KERNEL_HWCAP_DCPOP]		= "dcpop",
	[KERNEL_HWCAP_SHA3]		= "sha3",
	[KERNEL_HWCAP_SM3]		= "sm3",
	[KERNEL_HWCAP_SM4]		= "sm4",
	[KERNEL_HWCAP_ASIMDDP]		= "asimddp",
	[KERNEL_HWCAP_SHA512]		= "sha512",
	[KERNEL_HWCAP_SVE]		= "sve",
	[KERNEL_HWCAP_ASIMDFHM]		= "asimdfhm",
	[KERNEL_HWCAP_DIT]		= "dit",
	[KERNEL_HWCAP_USCAT]		= "uscat",
	[KERNEL_HWCAP_ILRCPC]		= "ilrcpc",
	[KERNEL_HWCAP_FLAGM]		= "flagm",
	[KERNEL_HWCAP_SSBS]		= "ssbs",
	[KERNEL_HWCAP_SB]		= "sb",
	[KERNEL_HWCAP_PACA]		= "paca",
	[KERNEL_HWCAP_PACG]		= "pacg",
	[KERNEL_HWCAP_DCPODP]		= "dcpodp",
	[KERNEL_HWCAP_SVE2]		= "sve2",
	[KERNEL_HWCAP_SVEAES]		= "sveaes",
	[KERNEL_HWCAP_SVEPMULL]		= "svepmull",
	[KERNEL_HWCAP_SVEBITPERM]	= "svebitperm",
	[KERNEL_HWCAP_SVESHA3]		= "svesha3",
	[KERNEL_HWCAP_SVESM4]		= "svesm4",
	[KERNEL_HWCAP_FLAGM2]		= "flagm2",
	[KERNEL_HWCAP_FRINT]		= "frint",
	[KERNEL_HWCAP_SVEI8MM]		= "svei8mm",
	[KERNEL_HWCAP_SVEF32MM]		= "svef32mm",
	[KERNEL_HWCAP_SVEF64MM]		= "svef64mm",
	[KERNEL_HWCAP_SVEBF16]		= "svebf16",
	[KERNEL_HWCAP_I8MM]		= "i8mm",
	[KERNEL_HWCAP_BF16]		= "bf16",
	[KERNEL_HWCAP_DGH]		= "dgh",
	[KERNEL_HWCAP_RNG]		= "rng",
	[KERNEL_HWCAP_BTI]		= "bti",
	[KERNEL_HWCAP_MTE]		= "mte",
	[KERNEL_HWCAP_ECV]		= "ecv",
	[KERNEL_HWCAP_AFP]		= "afp",
	[KERNEL_HWCAP_RPRES]		= "rpres",
	[KERNEL_HWCAP_MTE3]		= "mte3",
<<<<<<< HEAD
=======
	[KERNEL_HWCAP_SME]		= "sme",
	[KERNEL_HWCAP_SME_I16I64]	= "smei16i64",
	[KERNEL_HWCAP_SME_F64F64]	= "smef64f64",
	[KERNEL_HWCAP_SME_I8I32]	= "smei8i32",
	[KERNEL_HWCAP_SME_F16F32]	= "smef16f32",
	[KERNEL_HWCAP_SME_B16F32]	= "smeb16f32",
	[KERNEL_HWCAP_SME_F32F32]	= "smef32f32",
	[KERNEL_HWCAP_SME_FA64]		= "smefa64",
	[KERNEL_HWCAP_WFXT]		= "wfxt",
>>>>>>> 88084a3d
};

#ifdef CONFIG_COMPAT
#define COMPAT_KERNEL_HWCAP(x)	const_ilog2(COMPAT_HWCAP_ ## x)
static const char *const compat_hwcap_str[] = {
	[COMPAT_KERNEL_HWCAP(SWP)]	= "swp",
	[COMPAT_KERNEL_HWCAP(HALF)]	= "half",
	[COMPAT_KERNEL_HWCAP(THUMB)]	= "thumb",
	[COMPAT_KERNEL_HWCAP(26BIT)]	= NULL,	/* Not possible on arm64 */
	[COMPAT_KERNEL_HWCAP(FAST_MULT)] = "fastmult",
	[COMPAT_KERNEL_HWCAP(FPA)]	= NULL,	/* Not possible on arm64 */
	[COMPAT_KERNEL_HWCAP(VFP)]	= "vfp",
	[COMPAT_KERNEL_HWCAP(EDSP)]	= "edsp",
	[COMPAT_KERNEL_HWCAP(JAVA)]	= NULL,	/* Not possible on arm64 */
	[COMPAT_KERNEL_HWCAP(IWMMXT)]	= NULL,	/* Not possible on arm64 */
	[COMPAT_KERNEL_HWCAP(CRUNCH)]	= NULL,	/* Not possible on arm64 */
	[COMPAT_KERNEL_HWCAP(THUMBEE)]	= NULL,	/* Not possible on arm64 */
	[COMPAT_KERNEL_HWCAP(NEON)]	= "neon",
	[COMPAT_KERNEL_HWCAP(VFPv3)]	= "vfpv3",
	[COMPAT_KERNEL_HWCAP(VFPV3D16)]	= NULL,	/* Not possible on arm64 */
	[COMPAT_KERNEL_HWCAP(TLS)]	= "tls",
	[COMPAT_KERNEL_HWCAP(VFPv4)]	= "vfpv4",
	[COMPAT_KERNEL_HWCAP(IDIVA)]	= "idiva",
	[COMPAT_KERNEL_HWCAP(IDIVT)]	= "idivt",
	[COMPAT_KERNEL_HWCAP(VFPD32)]	= NULL,	/* Not possible on arm64 */
	[COMPAT_KERNEL_HWCAP(LPAE)]	= "lpae",
	[COMPAT_KERNEL_HWCAP(EVTSTRM)]	= "evtstrm",
};

#define COMPAT_KERNEL_HWCAP2(x)	const_ilog2(COMPAT_HWCAP2_ ## x)
static const char *const compat_hwcap2_str[] = {
	[COMPAT_KERNEL_HWCAP2(AES)]	= "aes",
	[COMPAT_KERNEL_HWCAP2(PMULL)]	= "pmull",
	[COMPAT_KERNEL_HWCAP2(SHA1)]	= "sha1",
	[COMPAT_KERNEL_HWCAP2(SHA2)]	= "sha2",
	[COMPAT_KERNEL_HWCAP2(CRC32)]	= "crc32",
};
#endif /* CONFIG_COMPAT */

static int c_show(struct seq_file *m, void *v)
{
	int i, j;
	bool compat = personality(current->personality) == PER_LINUX32;

	for_each_online_cpu(i) {
		struct cpuinfo_arm64 *cpuinfo = &per_cpu(cpu_data, i);
		u32 midr = cpuinfo->reg_midr;

		/*
		 * glibc reads /proc/cpuinfo to determine the number of
		 * online processors, looking for lines beginning with
		 * "processor".  Give glibc what it expects.
		 */
		seq_printf(m, "processor\t: %d\n", i);
		if (compat)
			seq_printf(m, "model name\t: ARMv8 Processor rev %d (%s)\n",
				   MIDR_REVISION(midr), COMPAT_ELF_PLATFORM);

		seq_printf(m, "BogoMIPS\t: %lu.%02lu\n",
			   loops_per_jiffy / (500000UL/HZ),
			   loops_per_jiffy / (5000UL/HZ) % 100);

		/*
		 * Dump out the common processor features in a single line.
		 * Userspace should read the hwcaps with getauxval(AT_HWCAP)
		 * rather than attempting to parse this, but there's a body of
		 * software which does already (at least for 32-bit).
		 */
		seq_puts(m, "Features\t:");
		if (compat) {
#ifdef CONFIG_COMPAT
			for (j = 0; j < ARRAY_SIZE(compat_hwcap_str); j++) {
				if (compat_elf_hwcap & (1 << j)) {
					/*
					 * Warn once if any feature should not
					 * have been present on arm64 platform.
					 */
					if (WARN_ON_ONCE(!compat_hwcap_str[j]))
						continue;

					seq_printf(m, " %s", compat_hwcap_str[j]);
				}
			}

			for (j = 0; j < ARRAY_SIZE(compat_hwcap2_str); j++)
				if (compat_elf_hwcap2 & (1 << j))
					seq_printf(m, " %s", compat_hwcap2_str[j]);
#endif /* CONFIG_COMPAT */
		} else {
			for (j = 0; j < ARRAY_SIZE(hwcap_str); j++)
				if (cpu_have_feature(j))
					seq_printf(m, " %s", hwcap_str[j]);
		}
		seq_puts(m, "\n");

		seq_printf(m, "CPU implementer\t: 0x%02x\n",
			   MIDR_IMPLEMENTOR(midr));
		seq_printf(m, "CPU architecture: 8\n");
		seq_printf(m, "CPU variant\t: 0x%x\n", MIDR_VARIANT(midr));
		seq_printf(m, "CPU part\t: 0x%03x\n", MIDR_PARTNUM(midr));
		seq_printf(m, "CPU revision\t: %d\n\n", MIDR_REVISION(midr));
	}

	return 0;
}

static void *c_start(struct seq_file *m, loff_t *pos)
{
	return *pos < 1 ? (void *)1 : NULL;
}

static void *c_next(struct seq_file *m, void *v, loff_t *pos)
{
	++*pos;
	return NULL;
}

static void c_stop(struct seq_file *m, void *v)
{
}

const struct seq_operations cpuinfo_op = {
	.start	= c_start,
	.next	= c_next,
	.stop	= c_stop,
	.show	= c_show
};


static struct kobj_type cpuregs_kobj_type = {
	.sysfs_ops = &kobj_sysfs_ops,
};

/*
 * The ARM ARM uses the phrase "32-bit register" to describe a register
 * whose upper 32 bits are RES0 (per C5.1.1, ARM DDI 0487A.i), however
 * no statement is made as to whether the upper 32 bits will or will not
 * be made use of in future, and between ARM DDI 0487A.c and ARM DDI
 * 0487A.d CLIDR_EL1 was expanded from 32-bit to 64-bit.
 *
 * Thus, while both MIDR_EL1 and REVIDR_EL1 are described as 32-bit
 * registers, we expose them both as 64 bit values to cater for possible
 * future expansion without an ABI break.
 */
#define kobj_to_cpuinfo(kobj)	container_of(kobj, struct cpuinfo_arm64, kobj)
#define CPUREGS_ATTR_RO(_name, _field)						\
	static ssize_t _name##_show(struct kobject *kobj,			\
			struct kobj_attribute *attr, char *buf)			\
	{									\
		struct cpuinfo_arm64 *info = kobj_to_cpuinfo(kobj);		\
										\
		if (info->reg_midr)						\
			return sprintf(buf, "0x%016llx\n", info->reg_##_field);	\
		else								\
			return 0;						\
	}									\
	static struct kobj_attribute cpuregs_attr_##_name = __ATTR_RO(_name)

CPUREGS_ATTR_RO(midr_el1, midr);
CPUREGS_ATTR_RO(revidr_el1, revidr);

static struct attribute *cpuregs_id_attrs[] = {
	&cpuregs_attr_midr_el1.attr,
	&cpuregs_attr_revidr_el1.attr,
	NULL
};

static const struct attribute_group cpuregs_attr_group = {
	.attrs = cpuregs_id_attrs,
	.name = "identification"
};

static int cpuid_cpu_online(unsigned int cpu)
{
	int rc;
	struct device *dev;
	struct cpuinfo_arm64 *info = &per_cpu(cpu_data, cpu);

	dev = get_cpu_device(cpu);
	if (!dev) {
		rc = -ENODEV;
		goto out;
	}
	rc = kobject_add(&info->kobj, &dev->kobj, "regs");
	if (rc)
		goto out;
	rc = sysfs_create_group(&info->kobj, &cpuregs_attr_group);
	if (rc)
		kobject_del(&info->kobj);
out:
	return rc;
}

static int cpuid_cpu_offline(unsigned int cpu)
{
	struct device *dev;
	struct cpuinfo_arm64 *info = &per_cpu(cpu_data, cpu);

	dev = get_cpu_device(cpu);
	if (!dev)
		return -ENODEV;
	if (info->kobj.parent) {
		sysfs_remove_group(&info->kobj, &cpuregs_attr_group);
		kobject_del(&info->kobj);
	}

	return 0;
}

static int __init cpuinfo_regs_init(void)
{
	int cpu, ret;

	for_each_possible_cpu(cpu) {
		struct cpuinfo_arm64 *info = &per_cpu(cpu_data, cpu);

		kobject_init(&info->kobj, &cpuregs_kobj_type);
	}

	ret = cpuhp_setup_state(CPUHP_AP_ONLINE_DYN, "arm64/cpuinfo:online",
				cpuid_cpu_online, cpuid_cpu_offline);
	if (ret < 0) {
		pr_err("cpuinfo: failed to register hotplug callbacks.\n");
		return ret;
	}
	return 0;
}
device_initcall(cpuinfo_regs_init);

static void cpuinfo_detect_icache_policy(struct cpuinfo_arm64 *info)
{
	unsigned int cpu = smp_processor_id();
	u32 l1ip = CTR_L1IP(info->reg_ctr);

	switch (l1ip) {
	case ICACHE_POLICY_PIPT:
		break;
	case ICACHE_POLICY_VPIPT:
		set_bit(ICACHEF_VPIPT, &__icache_flags);
		break;
	case ICACHE_POLICY_RESERVED:
	case ICACHE_POLICY_VIPT:
		/* Assume aliasing */
		set_bit(ICACHEF_ALIASING, &__icache_flags);
		break;
	}

	pr_info("Detected %s I-cache on CPU%d\n", icache_policy_str[l1ip], cpu);
}

static void __cpuinfo_store_cpu_32bit(struct cpuinfo_32bit *info)
{
	info->reg_id_dfr0 = read_cpuid(ID_DFR0_EL1);
	info->reg_id_dfr1 = read_cpuid(ID_DFR1_EL1);
	info->reg_id_isar0 = read_cpuid(ID_ISAR0_EL1);
	info->reg_id_isar1 = read_cpuid(ID_ISAR1_EL1);
	info->reg_id_isar2 = read_cpuid(ID_ISAR2_EL1);
	info->reg_id_isar3 = read_cpuid(ID_ISAR3_EL1);
	info->reg_id_isar4 = read_cpuid(ID_ISAR4_EL1);
	info->reg_id_isar5 = read_cpuid(ID_ISAR5_EL1);
	info->reg_id_isar6 = read_cpuid(ID_ISAR6_EL1);
	info->reg_id_mmfr0 = read_cpuid(ID_MMFR0_EL1);
	info->reg_id_mmfr1 = read_cpuid(ID_MMFR1_EL1);
	info->reg_id_mmfr2 = read_cpuid(ID_MMFR2_EL1);
	info->reg_id_mmfr3 = read_cpuid(ID_MMFR3_EL1);
	info->reg_id_mmfr4 = read_cpuid(ID_MMFR4_EL1);
	info->reg_id_mmfr5 = read_cpuid(ID_MMFR5_EL1);
	info->reg_id_pfr0 = read_cpuid(ID_PFR0_EL1);
	info->reg_id_pfr1 = read_cpuid(ID_PFR1_EL1);
	info->reg_id_pfr2 = read_cpuid(ID_PFR2_EL1);

	info->reg_mvfr0 = read_cpuid(MVFR0_EL1);
	info->reg_mvfr1 = read_cpuid(MVFR1_EL1);
	info->reg_mvfr2 = read_cpuid(MVFR2_EL1);
}

static void __cpuinfo_store_cpu(struct cpuinfo_arm64 *info)
{
	info->reg_cntfrq = arch_timer_get_cntfrq();
	/*
	 * Use the effective value of the CTR_EL0 than the raw value
	 * exposed by the CPU. CTR_EL0.IDC field value must be interpreted
	 * with the CLIDR_EL1 fields to avoid triggering false warnings
	 * when there is a mismatch across the CPUs. Keep track of the
	 * effective value of the CTR_EL0 in our internal records for
	 * accurate sanity check and feature enablement.
	 */
	info->reg_ctr = read_cpuid_effective_cachetype();
	info->reg_dczid = read_cpuid(DCZID_EL0);
	info->reg_midr = read_cpuid_id();
	info->reg_revidr = read_cpuid(REVIDR_EL1);

	info->reg_id_aa64dfr0 = read_cpuid(ID_AA64DFR0_EL1);
	info->reg_id_aa64dfr1 = read_cpuid(ID_AA64DFR1_EL1);
	info->reg_id_aa64isar0 = read_cpuid(ID_AA64ISAR0_EL1);
	info->reg_id_aa64isar1 = read_cpuid(ID_AA64ISAR1_EL1);
	info->reg_id_aa64isar2 = read_cpuid(ID_AA64ISAR2_EL1);
	info->reg_id_aa64mmfr0 = read_cpuid(ID_AA64MMFR0_EL1);
	info->reg_id_aa64mmfr1 = read_cpuid(ID_AA64MMFR1_EL1);
	info->reg_id_aa64mmfr2 = read_cpuid(ID_AA64MMFR2_EL1);
	info->reg_id_aa64pfr0 = read_cpuid(ID_AA64PFR0_EL1);
	info->reg_id_aa64pfr1 = read_cpuid(ID_AA64PFR1_EL1);
	info->reg_id_aa64zfr0 = read_cpuid(ID_AA64ZFR0_EL1);
	info->reg_id_aa64smfr0 = read_cpuid(ID_AA64SMFR0_EL1);

	if (id_aa64pfr1_mte(info->reg_id_aa64pfr1))
		info->reg_gmid = read_cpuid(GMID_EL1);

	if (id_aa64pfr0_32bit_el0(info->reg_id_aa64pfr0))
		__cpuinfo_store_cpu_32bit(&info->aarch32);

	if (IS_ENABLED(CONFIG_ARM64_SVE) &&
	    id_aa64pfr0_sve(info->reg_id_aa64pfr0))
		info->reg_zcr = read_zcr_features();

	if (IS_ENABLED(CONFIG_ARM64_SME) &&
	    id_aa64pfr1_sme(info->reg_id_aa64pfr1))
		info->reg_smcr = read_smcr_features();

	cpuinfo_detect_icache_policy(info);
}

void cpuinfo_store_cpu(void)
{
	struct cpuinfo_arm64 *info = this_cpu_ptr(&cpu_data);
	__cpuinfo_store_cpu(info);
	update_cpu_features(smp_processor_id(), info, &boot_cpu_data);
}

void __init cpuinfo_store_boot_cpu(void)
{
	struct cpuinfo_arm64 *info = &per_cpu(cpu_data, 0);
	__cpuinfo_store_cpu(info);

	boot_cpu_data = *info;
	init_cpu_features(&boot_cpu_data);
}<|MERGE_RESOLUTION|>--- conflicted
+++ resolved
@@ -98,8 +98,6 @@
 	[KERNEL_HWCAP_AFP]		= "afp",
 	[KERNEL_HWCAP_RPRES]		= "rpres",
 	[KERNEL_HWCAP_MTE3]		= "mte3",
-<<<<<<< HEAD
-=======
 	[KERNEL_HWCAP_SME]		= "sme",
 	[KERNEL_HWCAP_SME_I16I64]	= "smei16i64",
 	[KERNEL_HWCAP_SME_F64F64]	= "smef64f64",
@@ -109,7 +107,6 @@
 	[KERNEL_HWCAP_SME_F32F32]	= "smef32f32",
 	[KERNEL_HWCAP_SME_FA64]		= "smefa64",
 	[KERNEL_HWCAP_WFXT]		= "wfxt",
->>>>>>> 88084a3d
 };
 
 #ifdef CONFIG_COMPAT
