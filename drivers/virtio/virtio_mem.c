--- conflicted
+++ resolved
@@ -2720,7 +2720,6 @@
 static int virtio_mem_probe(struct virtio_device *vdev)
 {
 	struct virtio_mem *vm;
-	uint64_t unit_pages;
 	int rc;
 
 	BUILD_BUG_ON(sizeof(struct virtio_mem_req) != 24);
@@ -2751,43 +2750,6 @@
 	if (rc)
 		goto out_del_vq;
 
-<<<<<<< HEAD
-	/* create the parent resource for all memory */
-	rc = virtio_mem_create_resource(vm);
-	if (rc)
-		goto out_del_vq;
-
-	/* use a single dynamic memory group to cover the whole memory device */
-	if (vm->in_sbm)
-		unit_pages = PHYS_PFN(memory_block_size_bytes());
-	else
-		unit_pages = PHYS_PFN(vm->bbm.bb_size);
-	rc = memory_group_register_dynamic(vm->nid, unit_pages);
-	if (rc < 0)
-		goto out_del_resource;
-	vm->mgid = rc;
-
-	/*
-	 * If we still have memory plugged, we have to unplug all memory first.
-	 * Registering our parent resource makes sure that this memory isn't
-	 * actually in use (e.g., trying to reload the driver).
-	 */
-	if (vm->plugged_size) {
-		vm->unplug_all_required = true;
-		dev_info(&vm->vdev->dev, "unplugging all memory is required\n");
-	}
-
-	/* register callbacks */
-	vm->memory_notifier.notifier_call = virtio_mem_memory_notifier_cb;
-	rc = register_memory_notifier(&vm->memory_notifier);
-	if (rc)
-		goto out_unreg_group;
-	rc = register_virtio_mem_device(vm);
-	if (rc)
-		goto out_unreg_mem;
-
-=======
->>>>>>> df0cc57e
 	virtio_device_ready(vdev);
 
 	/* trigger a config update to start processing the requested_size */
@@ -2797,15 +2759,6 @@
 	}
 
 	return 0;
-<<<<<<< HEAD
-out_unreg_mem:
-	unregister_memory_notifier(&vm->memory_notifier);
-out_unreg_group:
-	memory_group_unregister(vm->mgid);
-out_del_resource:
-	virtio_mem_delete_resource(vm);
-=======
->>>>>>> df0cc57e
 out_del_vq:
 	vdev->config->del_vqs(vdev);
 out_free_vm:
