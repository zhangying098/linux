--- conflicted
+++ resolved
@@ -2087,7 +2087,6 @@
 		} else {
 			new_fw++;
 		}
-<<<<<<< HEAD
 	}
 
 	if (rdev->family == CHIP_KAVERI) {
@@ -2105,25 +2104,6 @@
 		}
 	}
 
-=======
-	}
-
-	if (rdev->family == CHIP_KAVERI) {
-		snprintf(fw_name, sizeof(fw_name), "radeon/%s_mec2.bin", new_chip_name);
-		err = request_firmware(&rdev->mec2_fw, fw_name, rdev->dev);
-		if (err) {
-			goto out;
-		} else {
-			err = radeon_ucode_validate(rdev->mec2_fw);
-			if (err) {
-				goto out;
-			} else {
-				new_fw++;
-			}
-		}
-	}
-
->>>>>>> 9e82bf01
 	snprintf(fw_name, sizeof(fw_name), "radeon/%s_rlc.bin", new_chip_name);
 	err = request_firmware(&rdev->rlc_fw, fw_name, rdev->dev);
 	if (err) {
@@ -6268,17 +6248,10 @@
 		}
 
 		fw_data = (const __be32 *)rdev->rlc_fw->data;
-<<<<<<< HEAD
 		WREG32(RLC_GPM_UCODE_ADDR, 0);
 		for (i = 0; i < size; i++)
 			WREG32(RLC_GPM_UCODE_DATA, be32_to_cpup(fw_data++));
 		WREG32(RLC_GPM_UCODE_ADDR, 0);
-=======
-		WREG32(RLC_GPM_UCODE_ADDR, 0);
-		for (i = 0; i < size; i++)
-			WREG32(RLC_GPM_UCODE_DATA, be32_to_cpup(fw_data++));
-		WREG32(RLC_GPM_UCODE_ADDR, 0);
->>>>>>> 9e82bf01
 	}
 
 	/* XXX - find out what chips support lbpw */
