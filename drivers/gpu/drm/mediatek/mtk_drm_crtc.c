// SPDX-License-Identifier: GPL-2.0-only
/*
 * Copyright (c) 2015 MediaTek Inc.
 */

#include <linux/clk.h>
#include <linux/pm_runtime.h>

#include <asm/barrier.h>
#include <soc/mediatek/smi.h>

#include <drm/drm_atomic_helper.h>
#include <drm/drm_plane_helper.h>
#include <drm/drm_probe_helper.h>
#include <drm/drm_vblank.h>

#include "mtk_drm_drv.h"
#include "mtk_drm_crtc.h"
#include "mtk_drm_ddp.h"
#include "mtk_drm_ddp_comp.h"
#include "mtk_drm_gem.h"
#include "mtk_drm_plane.h"

/**
 * struct mtk_drm_crtc - MediaTek specific crtc structure.
 * @base: crtc object.
 * @enabled: records whether crtc_enable succeeded
 * @planes: array of 4 drm_plane structures, one for each overlay plane
 * @pending_planes: whether any plane has pending changes to be applied
 * @config_regs: memory mapped mmsys configuration register space
 * @mutex: handle to one of the ten disp_mutex streams
 * @ddp_comp_nr: number of components in ddp_comp
 * @ddp_comp: array of pointers the mtk_ddp_comp structures used by this crtc
 */
struct mtk_drm_crtc {
	struct drm_crtc			base;
	bool				enabled;

	bool				pending_needs_vblank;
	struct drm_pending_vblank_event	*event;

	struct drm_plane		*planes;
	unsigned int			layer_nr;
	bool				pending_planes;

	void __iomem			*config_regs;
	struct mtk_disp_mutex		*mutex;
	unsigned int			ddp_comp_nr;
	struct mtk_ddp_comp		**ddp_comp;
};

struct mtk_crtc_state {
	struct drm_crtc_state		base;

	bool				pending_config;
	unsigned int			pending_width;
	unsigned int			pending_height;
	unsigned int			pending_vrefresh;
};

static inline struct mtk_drm_crtc *to_mtk_crtc(struct drm_crtc *c)
{
	return container_of(c, struct mtk_drm_crtc, base);
}

static inline struct mtk_crtc_state *to_mtk_crtc_state(struct drm_crtc_state *s)
{
	return container_of(s, struct mtk_crtc_state, base);
}

static void mtk_drm_crtc_finish_page_flip(struct mtk_drm_crtc *mtk_crtc)
{
	struct drm_crtc *crtc = &mtk_crtc->base;
	unsigned long flags;

	spin_lock_irqsave(&crtc->dev->event_lock, flags);
	drm_crtc_send_vblank_event(crtc, mtk_crtc->event);
	drm_crtc_vblank_put(crtc);
	mtk_crtc->event = NULL;
	spin_unlock_irqrestore(&crtc->dev->event_lock, flags);
}

static void mtk_drm_finish_page_flip(struct mtk_drm_crtc *mtk_crtc)
{
	drm_crtc_handle_vblank(&mtk_crtc->base);
	if (mtk_crtc->pending_needs_vblank) {
		mtk_drm_crtc_finish_page_flip(mtk_crtc);
		mtk_crtc->pending_needs_vblank = false;
	}
}

static void mtk_drm_crtc_destroy(struct drm_crtc *crtc)
{
	struct mtk_drm_crtc *mtk_crtc = to_mtk_crtc(crtc);

	mtk_disp_mutex_put(mtk_crtc->mutex);

	drm_crtc_cleanup(crtc);
}

static void mtk_drm_crtc_reset(struct drm_crtc *crtc)
{
	struct mtk_crtc_state *state;

	if (crtc->state) {
		__drm_atomic_helper_crtc_destroy_state(crtc->state);

		state = to_mtk_crtc_state(crtc->state);
		memset(state, 0, sizeof(*state));
	} else {
		state = kzalloc(sizeof(*state), GFP_KERNEL);
		if (!state)
			return;
		crtc->state = &state->base;
	}

	state->base.crtc = crtc;
}

static struct drm_crtc_state *mtk_drm_crtc_duplicate_state(struct drm_crtc *crtc)
{
	struct mtk_crtc_state *state;

	state = kzalloc(sizeof(*state), GFP_KERNEL);
	if (!state)
		return NULL;

	__drm_atomic_helper_crtc_duplicate_state(crtc, &state->base);

	WARN_ON(state->base.crtc != crtc);
	state->base.crtc = crtc;

	return &state->base;
}

static void mtk_drm_crtc_destroy_state(struct drm_crtc *crtc,
				       struct drm_crtc_state *state)
{
	__drm_atomic_helper_crtc_destroy_state(state);
	kfree(to_mtk_crtc_state(state));
}

static bool mtk_drm_crtc_mode_fixup(struct drm_crtc *crtc,
				    const struct drm_display_mode *mode,
				    struct drm_display_mode *adjusted_mode)
{
	/* Nothing to do here, but this callback is mandatory. */
	return true;
}

static void mtk_drm_crtc_mode_set_nofb(struct drm_crtc *crtc)
{
	struct mtk_crtc_state *state = to_mtk_crtc_state(crtc->state);

	state->pending_width = crtc->mode.hdisplay;
	state->pending_height = crtc->mode.vdisplay;
	state->pending_vrefresh = crtc->mode.vrefresh;
	wmb();	/* Make sure the above parameters are set before update */
	state->pending_config = true;
}

static int mtk_drm_crtc_enable_vblank(struct drm_crtc *crtc)
{
	struct mtk_drm_crtc *mtk_crtc = to_mtk_crtc(crtc);
	struct mtk_ddp_comp *comp = mtk_crtc->ddp_comp[0];

	mtk_ddp_comp_enable_vblank(comp, &mtk_crtc->base);

	return 0;
}

static void mtk_drm_crtc_disable_vblank(struct drm_crtc *crtc)
{
	struct mtk_drm_crtc *mtk_crtc = to_mtk_crtc(crtc);
	struct mtk_ddp_comp *comp = mtk_crtc->ddp_comp[0];

	mtk_ddp_comp_disable_vblank(comp);
}

static int mtk_crtc_ddp_clk_enable(struct mtk_drm_crtc *mtk_crtc)
{
	int ret;
	int i;

	DRM_DEBUG_DRIVER("%s\n", __func__);
	for (i = 0; i < mtk_crtc->ddp_comp_nr; i++) {
		ret = clk_prepare_enable(mtk_crtc->ddp_comp[i]->clk);
		if (ret) {
			DRM_ERROR("Failed to enable clock %d: %d\n", i, ret);
			goto err;
		}
	}

	return 0;
err:
	while (--i >= 0)
		clk_disable_unprepare(mtk_crtc->ddp_comp[i]->clk);
	return ret;
}

static void mtk_crtc_ddp_clk_disable(struct mtk_drm_crtc *mtk_crtc)
{
	int i;

	DRM_DEBUG_DRIVER("%s\n", __func__);
	for (i = 0; i < mtk_crtc->ddp_comp_nr; i++)
		clk_disable_unprepare(mtk_crtc->ddp_comp[i]->clk);
}

static
struct mtk_ddp_comp *mtk_drm_ddp_comp_for_plane(struct drm_crtc *crtc,
						struct drm_plane *plane,
						unsigned int *local_layer)
{
	struct mtk_drm_crtc *mtk_crtc = to_mtk_crtc(crtc);
	struct mtk_ddp_comp *comp;
	int i, count = 0;
<<<<<<< HEAD

	for (i = 0; i < mtk_crtc->ddp_comp_nr; i++) {
		comp = mtk_crtc->ddp_comp[i];
		if (plane->index < (count + mtk_ddp_comp_layer_nr(comp))) {
			*local_layer = plane->index - count;
=======
	unsigned int local_index = plane - mtk_crtc->planes;

	for (i = 0; i < mtk_crtc->ddp_comp_nr; i++) {
		comp = mtk_crtc->ddp_comp[i];
		if (local_index < (count + mtk_ddp_comp_layer_nr(comp))) {
			*local_layer = local_index - count;
>>>>>>> a7196caf
			return comp;
		}
		count += mtk_ddp_comp_layer_nr(comp);
	}

	WARN(1, "Failed to find component for plane %d\n", plane->index);
	return NULL;
}

static int mtk_crtc_ddp_hw_init(struct mtk_drm_crtc *mtk_crtc)
{
	struct drm_crtc *crtc = &mtk_crtc->base;
	struct drm_connector *connector;
	struct drm_encoder *encoder;
	struct drm_connector_list_iter conn_iter;
	unsigned int width, height, vrefresh, bpc = MTK_MAX_BPC;
	int ret;
	int i;

	DRM_DEBUG_DRIVER("%s\n", __func__);
	if (WARN_ON(!crtc->state))
		return -EINVAL;

	width = crtc->state->adjusted_mode.hdisplay;
	height = crtc->state->adjusted_mode.vdisplay;
	vrefresh = crtc->state->adjusted_mode.vrefresh;

	drm_for_each_encoder(encoder, crtc->dev) {
		if (encoder->crtc != crtc)
			continue;

		drm_connector_list_iter_begin(crtc->dev, &conn_iter);
		drm_for_each_connector_iter(connector, &conn_iter) {
			if (connector->encoder != encoder)
				continue;
			if (connector->display_info.bpc != 0 &&
			    bpc > connector->display_info.bpc)
				bpc = connector->display_info.bpc;
		}
		drm_connector_list_iter_end(&conn_iter);
	}

	ret = pm_runtime_get_sync(crtc->dev->dev);
	if (ret < 0) {
		DRM_ERROR("Failed to enable power domain: %d\n", ret);
		return ret;
	}

	ret = mtk_disp_mutex_prepare(mtk_crtc->mutex);
	if (ret < 0) {
		DRM_ERROR("Failed to enable mutex clock: %d\n", ret);
		goto err_pm_runtime_put;
	}

	ret = mtk_crtc_ddp_clk_enable(mtk_crtc);
	if (ret < 0) {
		DRM_ERROR("Failed to enable component clocks: %d\n", ret);
		goto err_mutex_unprepare;
	}

	DRM_DEBUG_DRIVER("mediatek_ddp_ddp_path_setup\n");
	for (i = 0; i < mtk_crtc->ddp_comp_nr - 1; i++) {
		mtk_ddp_add_comp_to_path(mtk_crtc->config_regs,
					 mtk_crtc->ddp_comp[i]->id,
					 mtk_crtc->ddp_comp[i + 1]->id);
		mtk_disp_mutex_add_comp(mtk_crtc->mutex,
					mtk_crtc->ddp_comp[i]->id);
	}
	mtk_disp_mutex_add_comp(mtk_crtc->mutex, mtk_crtc->ddp_comp[i]->id);
	mtk_disp_mutex_enable(mtk_crtc->mutex);

	for (i = 0; i < mtk_crtc->ddp_comp_nr; i++) {
		struct mtk_ddp_comp *comp = mtk_crtc->ddp_comp[i];

		if (i == 1)
			mtk_ddp_comp_bgclr_in_on(comp);

		mtk_ddp_comp_config(comp, width, height, vrefresh, bpc);
		mtk_ddp_comp_start(comp);
	}

	/* Initially configure all planes */
	for (i = 0; i < mtk_crtc->layer_nr; i++) {
		struct drm_plane *plane = &mtk_crtc->planes[i];
		struct mtk_plane_state *plane_state;
		struct mtk_ddp_comp *comp;
		unsigned int local_layer;

		plane_state = to_mtk_plane_state(plane->state);
		comp = mtk_drm_ddp_comp_for_plane(crtc, plane, &local_layer);
<<<<<<< HEAD
		mtk_ddp_comp_layer_config(comp, local_layer, plane_state);
=======
		if (comp)
			mtk_ddp_comp_layer_config(comp, local_layer,
						  plane_state);
>>>>>>> a7196caf
	}

	return 0;

err_mutex_unprepare:
	mtk_disp_mutex_unprepare(mtk_crtc->mutex);
err_pm_runtime_put:
	pm_runtime_put(crtc->dev->dev);
	return ret;
}

static void mtk_crtc_ddp_hw_fini(struct mtk_drm_crtc *mtk_crtc)
{
	struct drm_device *drm = mtk_crtc->base.dev;
	int i;

	DRM_DEBUG_DRIVER("%s\n", __func__);
	for (i = 0; i < mtk_crtc->ddp_comp_nr; i++) {
		mtk_ddp_comp_stop(mtk_crtc->ddp_comp[i]);
		if (i == 1)
			mtk_ddp_comp_bgclr_in_off(mtk_crtc->ddp_comp[i]);
	}

	for (i = 0; i < mtk_crtc->ddp_comp_nr; i++)
		mtk_disp_mutex_remove_comp(mtk_crtc->mutex,
					   mtk_crtc->ddp_comp[i]->id);
	mtk_disp_mutex_disable(mtk_crtc->mutex);
	for (i = 0; i < mtk_crtc->ddp_comp_nr - 1; i++) {
		mtk_ddp_remove_comp_from_path(mtk_crtc->config_regs,
					      mtk_crtc->ddp_comp[i]->id,
					      mtk_crtc->ddp_comp[i + 1]->id);
		mtk_disp_mutex_remove_comp(mtk_crtc->mutex,
					   mtk_crtc->ddp_comp[i]->id);
	}
	mtk_disp_mutex_remove_comp(mtk_crtc->mutex, mtk_crtc->ddp_comp[i]->id);
	mtk_crtc_ddp_clk_disable(mtk_crtc);
	mtk_disp_mutex_unprepare(mtk_crtc->mutex);

	pm_runtime_put(drm->dev);
}

static void mtk_crtc_ddp_config(struct drm_crtc *crtc)
{
	struct mtk_drm_crtc *mtk_crtc = to_mtk_crtc(crtc);
	struct mtk_crtc_state *state = to_mtk_crtc_state(mtk_crtc->base.state);
	struct mtk_ddp_comp *comp = mtk_crtc->ddp_comp[0];
	unsigned int i;
	unsigned int local_layer;

	/*
	 * TODO: instead of updating the registers here, we should prepare
	 * working registers in atomic_commit and let the hardware command
	 * queue update module registers on vblank.
	 */
	if (state->pending_config) {
		mtk_ddp_comp_config(comp, state->pending_width,
				    state->pending_height,
				    state->pending_vrefresh, 0);

		state->pending_config = false;
	}

	if (mtk_crtc->pending_planes) {
		for (i = 0; i < mtk_crtc->layer_nr; i++) {
			struct drm_plane *plane = &mtk_crtc->planes[i];
			struct mtk_plane_state *plane_state;

			plane_state = to_mtk_plane_state(plane->state);

			if (!plane_state->pending.config)
				continue;

			comp = mtk_drm_ddp_comp_for_plane(crtc, plane,
							  &local_layer);

<<<<<<< HEAD
			mtk_ddp_comp_layer_config(comp, local_layer,
						  plane_state);
=======
			if (comp)
				mtk_ddp_comp_layer_config(comp, local_layer,
							  plane_state);
>>>>>>> a7196caf
			plane_state->pending.config = false;
		}
		mtk_crtc->pending_planes = false;
	}
}

int mtk_drm_crtc_plane_check(struct drm_crtc *crtc, struct drm_plane *plane,
			     struct mtk_plane_state *state)
{
	unsigned int local_layer;
	struct mtk_ddp_comp *comp;

	comp = mtk_drm_ddp_comp_for_plane(crtc, plane, &local_layer);
<<<<<<< HEAD
	return mtk_ddp_comp_layer_check(comp, local_layer, state);
=======
	if (comp)
		return mtk_ddp_comp_layer_check(comp, local_layer, state);
	return 0;
>>>>>>> a7196caf
}

static void mtk_drm_crtc_atomic_enable(struct drm_crtc *crtc,
				       struct drm_crtc_state *old_state)
{
	struct mtk_drm_crtc *mtk_crtc = to_mtk_crtc(crtc);
	struct mtk_ddp_comp *comp = mtk_crtc->ddp_comp[0];
	int ret;

	DRM_DEBUG_DRIVER("%s %d\n", __func__, crtc->base.id);

	ret = mtk_smi_larb_get(comp->larb_dev);
	if (ret) {
		DRM_ERROR("Failed to get larb: %d\n", ret);
		return;
	}

	ret = mtk_crtc_ddp_hw_init(mtk_crtc);
	if (ret) {
		mtk_smi_larb_put(comp->larb_dev);
		return;
	}

	drm_crtc_vblank_on(crtc);
	mtk_crtc->enabled = true;
}

static void mtk_drm_crtc_atomic_disable(struct drm_crtc *crtc,
					struct drm_crtc_state *old_state)
{
	struct mtk_drm_crtc *mtk_crtc = to_mtk_crtc(crtc);
	struct mtk_ddp_comp *comp = mtk_crtc->ddp_comp[0];
	int i;

	DRM_DEBUG_DRIVER("%s %d\n", __func__, crtc->base.id);
	if (!mtk_crtc->enabled)
		return;

	/* Set all pending plane state to disabled */
	for (i = 0; i < mtk_crtc->layer_nr; i++) {
		struct drm_plane *plane = &mtk_crtc->planes[i];
		struct mtk_plane_state *plane_state;

		plane_state = to_mtk_plane_state(plane->state);
		plane_state->pending.enable = false;
		plane_state->pending.config = true;
	}
	mtk_crtc->pending_planes = true;

	/* Wait for planes to be disabled */
	drm_crtc_wait_one_vblank(crtc);

	drm_crtc_vblank_off(crtc);
	mtk_crtc_ddp_hw_fini(mtk_crtc);
	mtk_smi_larb_put(comp->larb_dev);

	mtk_crtc->enabled = false;
}

static void mtk_drm_crtc_atomic_begin(struct drm_crtc *crtc,
				      struct drm_crtc_state *old_crtc_state)
{
	struct mtk_crtc_state *state = to_mtk_crtc_state(crtc->state);
	struct mtk_drm_crtc *mtk_crtc = to_mtk_crtc(crtc);

	if (mtk_crtc->event && state->base.event)
		DRM_ERROR("new event while there is still a pending event\n");

	if (state->base.event) {
		state->base.event->pipe = drm_crtc_index(crtc);
		WARN_ON(drm_crtc_vblank_get(crtc) != 0);
		mtk_crtc->event = state->base.event;
		state->base.event = NULL;
	}
}

static void mtk_drm_crtc_atomic_flush(struct drm_crtc *crtc,
				      struct drm_crtc_state *old_crtc_state)
{
	struct mtk_drm_crtc *mtk_crtc = to_mtk_crtc(crtc);
	struct mtk_drm_private *priv = crtc->dev->dev_private;
	unsigned int pending_planes = 0;
	int i;

	if (mtk_crtc->event)
		mtk_crtc->pending_needs_vblank = true;
	for (i = 0; i < mtk_crtc->layer_nr; i++) {
		struct drm_plane *plane = &mtk_crtc->planes[i];
		struct mtk_plane_state *plane_state;

		plane_state = to_mtk_plane_state(plane->state);
		if (plane_state->pending.dirty) {
			plane_state->pending.config = true;
			plane_state->pending.dirty = false;
			pending_planes |= BIT(i);
		}
	}
	if (pending_planes)
		mtk_crtc->pending_planes = true;
	if (crtc->state->color_mgmt_changed)
		for (i = 0; i < mtk_crtc->ddp_comp_nr; i++)
			mtk_ddp_gamma_set(mtk_crtc->ddp_comp[i], crtc->state);

	if (priv->data->shadow_register) {
		mtk_disp_mutex_acquire(mtk_crtc->mutex);
		mtk_crtc_ddp_config(crtc);
		mtk_disp_mutex_release(mtk_crtc->mutex);
	}
}

static const struct drm_crtc_funcs mtk_crtc_funcs = {
	.set_config		= drm_atomic_helper_set_config,
	.page_flip		= drm_atomic_helper_page_flip,
	.destroy		= mtk_drm_crtc_destroy,
	.reset			= mtk_drm_crtc_reset,
	.atomic_duplicate_state	= mtk_drm_crtc_duplicate_state,
	.atomic_destroy_state	= mtk_drm_crtc_destroy_state,
	.gamma_set		= drm_atomic_helper_legacy_gamma_set,
	.enable_vblank		= mtk_drm_crtc_enable_vblank,
	.disable_vblank		= mtk_drm_crtc_disable_vblank,
};

static const struct drm_crtc_helper_funcs mtk_crtc_helper_funcs = {
	.mode_fixup	= mtk_drm_crtc_mode_fixup,
	.mode_set_nofb	= mtk_drm_crtc_mode_set_nofb,
	.atomic_begin	= mtk_drm_crtc_atomic_begin,
	.atomic_flush	= mtk_drm_crtc_atomic_flush,
	.atomic_enable	= mtk_drm_crtc_atomic_enable,
	.atomic_disable	= mtk_drm_crtc_atomic_disable,
};

static int mtk_drm_crtc_init(struct drm_device *drm,
			     struct mtk_drm_crtc *mtk_crtc,
			     struct drm_plane *primary,
			     struct drm_plane *cursor, unsigned int pipe)
{
	int ret;

	ret = drm_crtc_init_with_planes(drm, &mtk_crtc->base, primary, cursor,
					&mtk_crtc_funcs, NULL);
	if (ret)
		goto err_cleanup_crtc;

	drm_crtc_helper_add(&mtk_crtc->base, &mtk_crtc_helper_funcs);

	return 0;

err_cleanup_crtc:
	drm_crtc_cleanup(&mtk_crtc->base);
	return ret;
}

void mtk_crtc_ddp_irq(struct drm_crtc *crtc, struct mtk_ddp_comp *comp)
{
	struct mtk_drm_crtc *mtk_crtc = to_mtk_crtc(crtc);
	struct mtk_drm_private *priv = crtc->dev->dev_private;

	if (!priv->data->shadow_register)
		mtk_crtc_ddp_config(crtc);

	mtk_drm_finish_page_flip(mtk_crtc);
}

static int mtk_drm_crtc_num_comp_planes(struct mtk_drm_crtc *mtk_crtc,
					int comp_idx)
{
	struct mtk_ddp_comp *comp;

	if (comp_idx > 1)
		return 0;

	comp = mtk_crtc->ddp_comp[comp_idx];
	if (!comp->funcs)
		return 0;

	if (comp_idx == 1 && !comp->funcs->bgclr_in_on)
		return 0;

	return mtk_ddp_comp_layer_nr(comp);
}

static inline
enum drm_plane_type mtk_drm_crtc_plane_type(unsigned int plane_idx)
{
	if (plane_idx == 0)
		return DRM_PLANE_TYPE_PRIMARY;
	else if (plane_idx == 1)
		return DRM_PLANE_TYPE_CURSOR;
	else
		return DRM_PLANE_TYPE_OVERLAY;

}

static int mtk_drm_crtc_init_comp_planes(struct drm_device *drm_dev,
					 struct mtk_drm_crtc *mtk_crtc,
					 int comp_idx, int pipe)
{
	int num_planes = mtk_drm_crtc_num_comp_planes(mtk_crtc, comp_idx);
	struct mtk_ddp_comp *comp = mtk_crtc->ddp_comp[comp_idx];
	int i, ret;

	for (i = 0; i < num_planes; i++) {
		ret = mtk_plane_init(drm_dev,
				&mtk_crtc->planes[mtk_crtc->layer_nr],
				BIT(pipe),
				mtk_drm_crtc_plane_type(mtk_crtc->layer_nr),
				mtk_ddp_comp_supported_rotations(comp));
		if (ret)
			return ret;

		mtk_crtc->layer_nr++;
	}
	return 0;
}

int mtk_drm_crtc_create(struct drm_device *drm_dev,
			const enum mtk_ddp_comp_id *path, unsigned int path_len)
{
	struct mtk_drm_private *priv = drm_dev->dev_private;
	struct device *dev = drm_dev->dev;
	struct mtk_drm_crtc *mtk_crtc;
	unsigned int num_comp_planes = 0;
	int pipe = priv->num_pipes;
	int ret;
	int i;

	if (!path)
		return 0;

	for (i = 0; i < path_len; i++) {
		enum mtk_ddp_comp_id comp_id = path[i];
		struct device_node *node;

		node = priv->comp_node[comp_id];
		if (!node) {
			dev_info(dev,
				 "Not creating crtc %d because component %d is disabled or missing\n",
				 pipe, comp_id);
			return 0;
		}
	}

	mtk_crtc = devm_kzalloc(dev, sizeof(*mtk_crtc), GFP_KERNEL);
	if (!mtk_crtc)
		return -ENOMEM;

	mtk_crtc->config_regs = priv->config_regs;
	mtk_crtc->ddp_comp_nr = path_len;
	mtk_crtc->ddp_comp = devm_kmalloc_array(dev, mtk_crtc->ddp_comp_nr,
						sizeof(*mtk_crtc->ddp_comp),
						GFP_KERNEL);
	if (!mtk_crtc->ddp_comp)
		return -ENOMEM;

	mtk_crtc->mutex = mtk_disp_mutex_get(priv->mutex_dev, pipe);
	if (IS_ERR(mtk_crtc->mutex)) {
		ret = PTR_ERR(mtk_crtc->mutex);
		dev_err(dev, "Failed to get mutex: %d\n", ret);
		return ret;
	}

	for (i = 0; i < mtk_crtc->ddp_comp_nr; i++) {
		enum mtk_ddp_comp_id comp_id = path[i];
		struct mtk_ddp_comp *comp;
		struct device_node *node;

		node = priv->comp_node[comp_id];
		comp = priv->ddp_comp[comp_id];
		if (!comp) {
			dev_err(dev, "Component %pOF not initialized\n", node);
			ret = -ENODEV;
			return ret;
		}

		mtk_crtc->ddp_comp[i] = comp;
	}

	for (i = 0; i < mtk_crtc->ddp_comp_nr; i++)
		num_comp_planes += mtk_drm_crtc_num_comp_planes(mtk_crtc, i);

	mtk_crtc->planes = devm_kcalloc(dev, num_comp_planes,
					sizeof(struct drm_plane), GFP_KERNEL);

	for (i = 0; i < mtk_crtc->ddp_comp_nr; i++) {
		ret = mtk_drm_crtc_init_comp_planes(drm_dev, mtk_crtc, i,
						    pipe);
		if (ret)
			return ret;
	}

	ret = mtk_drm_crtc_init(drm_dev, mtk_crtc, &mtk_crtc->planes[0],
				mtk_crtc->layer_nr > 1 ? &mtk_crtc->planes[1] :
				NULL, pipe);
	if (ret < 0)
		return ret;
	drm_mode_crtc_set_gamma_size(&mtk_crtc->base, MTK_LUT_SIZE);
	drm_crtc_enable_color_mgmt(&mtk_crtc->base, 0, false, MTK_LUT_SIZE);
	priv->num_pipes++;

	return 0;
}<|MERGE_RESOLUTION|>--- conflicted
+++ resolved
@@ -215,20 +215,12 @@
 	struct mtk_drm_crtc *mtk_crtc = to_mtk_crtc(crtc);
 	struct mtk_ddp_comp *comp;
 	int i, count = 0;
-<<<<<<< HEAD
-
-	for (i = 0; i < mtk_crtc->ddp_comp_nr; i++) {
-		comp = mtk_crtc->ddp_comp[i];
-		if (plane->index < (count + mtk_ddp_comp_layer_nr(comp))) {
-			*local_layer = plane->index - count;
-=======
 	unsigned int local_index = plane - mtk_crtc->planes;
 
 	for (i = 0; i < mtk_crtc->ddp_comp_nr; i++) {
 		comp = mtk_crtc->ddp_comp[i];
 		if (local_index < (count + mtk_ddp_comp_layer_nr(comp))) {
 			*local_layer = local_index - count;
->>>>>>> a7196caf
 			return comp;
 		}
 		count += mtk_ddp_comp_layer_nr(comp);
@@ -319,13 +311,9 @@
 
 		plane_state = to_mtk_plane_state(plane->state);
 		comp = mtk_drm_ddp_comp_for_plane(crtc, plane, &local_layer);
-<<<<<<< HEAD
-		mtk_ddp_comp_layer_config(comp, local_layer, plane_state);
-=======
 		if (comp)
 			mtk_ddp_comp_layer_config(comp, local_layer,
 						  plane_state);
->>>>>>> a7196caf
 	}
 
 	return 0;
@@ -401,14 +389,9 @@
 			comp = mtk_drm_ddp_comp_for_plane(crtc, plane,
 							  &local_layer);
 
-<<<<<<< HEAD
-			mtk_ddp_comp_layer_config(comp, local_layer,
-						  plane_state);
-=======
 			if (comp)
 				mtk_ddp_comp_layer_config(comp, local_layer,
 							  plane_state);
->>>>>>> a7196caf
 			plane_state->pending.config = false;
 		}
 		mtk_crtc->pending_planes = false;
@@ -422,13 +405,9 @@
 	struct mtk_ddp_comp *comp;
 
 	comp = mtk_drm_ddp_comp_for_plane(crtc, plane, &local_layer);
-<<<<<<< HEAD
-	return mtk_ddp_comp_layer_check(comp, local_layer, state);
-=======
 	if (comp)
 		return mtk_ddp_comp_layer_check(comp, local_layer, state);
 	return 0;
->>>>>>> a7196caf
 }
 
 static void mtk_drm_crtc_atomic_enable(struct drm_crtc *crtc,
