// SPDX-License-Identifier: GPL-2.0-only
/*
 * Copyright (C) 2015 Broadcom
 * Copyright (c) 2014 The Linux Foundation. All rights reserved.
 * Copyright (C) 2013 Red Hat
 * Author: Rob Clark <robdclark@gmail.com>
 */

/**
 * DOC: VC4 Falcon HDMI module
 *
 * The HDMI core has a state machine and a PHY.  On BCM2835, most of
 * the unit operates off of the HSM clock from CPRMAN.  It also
 * internally uses the PLLH_PIX clock for the PHY.
 *
 * HDMI infoframes are kept within a small packet ram, where each
 * packet can be individually enabled for including in a frame.
 *
 * HDMI audio is implemented entirely within the HDMI IP block.  A
 * register in the HDMI encoder takes SPDIF frames from the DMA engine
 * and transfers them over an internal MAI (multi-channel audio
 * interconnect) bus to the encoder side for insertion into the video
 * blank regions.
 *
 * The driver's HDMI encoder does not yet support power management.
 * The HDMI encoder's power domain and the HSM/pixel clocks are kept
 * continuously running, and only the HDMI logic and packet ram are
 * powered off/on at disable/enable time.
 *
 * The driver does not yet support CEC control, though the HDMI
 * encoder block has CEC support.
 */

#include <drm/display/drm_hdmi_helper.h>
#include <drm/display/drm_scdc_helper.h>
#include <drm/drm_atomic_helper.h>
#include <drm/drm_drv.h>
#include <drm/drm_probe_helper.h>
#include <drm/drm_simple_kms_helper.h>
#include <linux/clk.h>
#include <linux/component.h>
#include <linux/gpio/consumer.h>
#include <linux/i2c.h>
#include <linux/of_address.h>
#include <linux/of_platform.h>
#include <linux/pm_runtime.h>
#include <linux/rational.h>
#include <linux/reset.h>
#include <sound/dmaengine_pcm.h>
#include <sound/hdmi-codec.h>
#include <sound/pcm_drm_eld.h>
#include <sound/pcm_params.h>
#include <sound/soc.h>
#include "media/cec.h"
#include "vc4_drv.h"
#include "vc4_hdmi.h"
#include "vc4_hdmi_regs.h"
#include "vc4_regs.h"

#define VC5_HDMI_HORZA_HFP_SHIFT		16
#define VC5_HDMI_HORZA_HFP_MASK			VC4_MASK(28, 16)
#define VC5_HDMI_HORZA_VPOS			BIT(15)
#define VC5_HDMI_HORZA_HPOS			BIT(14)
#define VC5_HDMI_HORZA_HAP_SHIFT		0
#define VC5_HDMI_HORZA_HAP_MASK			VC4_MASK(13, 0)

#define VC5_HDMI_HORZB_HBP_SHIFT		16
#define VC5_HDMI_HORZB_HBP_MASK			VC4_MASK(26, 16)
#define VC5_HDMI_HORZB_HSP_SHIFT		0
#define VC5_HDMI_HORZB_HSP_MASK			VC4_MASK(10, 0)

#define VC5_HDMI_VERTA_VSP_SHIFT		24
#define VC5_HDMI_VERTA_VSP_MASK			VC4_MASK(28, 24)
#define VC5_HDMI_VERTA_VFP_SHIFT		16
#define VC5_HDMI_VERTA_VFP_MASK			VC4_MASK(22, 16)
#define VC5_HDMI_VERTA_VAL_SHIFT		0
#define VC5_HDMI_VERTA_VAL_MASK			VC4_MASK(12, 0)

#define VC5_HDMI_VERTB_VSPO_SHIFT		16
#define VC5_HDMI_VERTB_VSPO_MASK		VC4_MASK(29, 16)

#define VC4_HDMI_MISC_CONTROL_PIXEL_REP_SHIFT	0
#define VC4_HDMI_MISC_CONTROL_PIXEL_REP_MASK	VC4_MASK(3, 0)
#define VC5_HDMI_MISC_CONTROL_PIXEL_REP_SHIFT	0
#define VC5_HDMI_MISC_CONTROL_PIXEL_REP_MASK	VC4_MASK(3, 0)

#define VC5_HDMI_SCRAMBLER_CTL_ENABLE		BIT(0)

#define VC5_HDMI_DEEP_COLOR_CONFIG_1_INIT_PACK_PHASE_SHIFT	8
#define VC5_HDMI_DEEP_COLOR_CONFIG_1_INIT_PACK_PHASE_MASK	VC4_MASK(10, 8)

#define VC5_HDMI_DEEP_COLOR_CONFIG_1_COLOR_DEPTH_SHIFT		0
#define VC5_HDMI_DEEP_COLOR_CONFIG_1_COLOR_DEPTH_MASK		VC4_MASK(3, 0)

#define VC5_HDMI_GCP_CONFIG_GCP_ENABLE		BIT(31)

#define VC5_HDMI_GCP_WORD_1_GCP_SUBPACKET_BYTE_1_SHIFT	8
#define VC5_HDMI_GCP_WORD_1_GCP_SUBPACKET_BYTE_1_MASK	VC4_MASK(15, 8)

# define VC4_HD_M_SW_RST			BIT(2)
# define VC4_HD_M_ENABLE			BIT(0)

#define HSM_MIN_CLOCK_FREQ	120000000
#define CEC_CLOCK_FREQ 40000

#define HDMI_14_MAX_TMDS_CLK   (340 * 1000 * 1000)

static const char * const output_format_str[] = {
	[VC4_HDMI_OUTPUT_RGB]		= "RGB",
	[VC4_HDMI_OUTPUT_YUV420]	= "YUV 4:2:0",
	[VC4_HDMI_OUTPUT_YUV422]	= "YUV 4:2:2",
	[VC4_HDMI_OUTPUT_YUV444]	= "YUV 4:4:4",
};

static const char *vc4_hdmi_output_fmt_str(enum vc4_hdmi_output_format fmt)
{
	if (fmt >= ARRAY_SIZE(output_format_str))
		return "invalid";

	return output_format_str[fmt];
}

static unsigned long long
vc4_hdmi_encoder_compute_mode_clock(const struct drm_display_mode *mode,
				    unsigned int bpc, enum vc4_hdmi_output_format fmt);

static bool vc4_hdmi_supports_scrambling(struct drm_encoder *encoder)
{
	struct vc4_hdmi *vc4_hdmi = encoder_to_vc4_hdmi(encoder);
	struct drm_display_info *display = &vc4_hdmi->connector.display_info;

	lockdep_assert_held(&vc4_hdmi->mutex);

	if (!display->is_hdmi)
		return false;

	if (!display->hdmi.scdc.supported ||
	    !display->hdmi.scdc.scrambling.supported)
		return false;

	return true;
}

static bool vc4_hdmi_mode_needs_scrambling(const struct drm_display_mode *mode,
					   unsigned int bpc,
					   enum vc4_hdmi_output_format fmt)
{
	unsigned long long clock = vc4_hdmi_encoder_compute_mode_clock(mode, bpc, fmt);

	return clock > HDMI_14_MAX_TMDS_CLK;
}

static bool vc4_hdmi_is_full_range_rgb(struct vc4_hdmi *vc4_hdmi,
				       const struct drm_display_mode *mode)
{
	struct drm_display_info *display = &vc4_hdmi->connector.display_info;

	return !display->is_hdmi ||
		drm_default_rgb_quant_range(mode) == HDMI_QUANTIZATION_RANGE_FULL;
}

static int vc4_hdmi_debugfs_regs(struct seq_file *m, void *unused)
{
	struct drm_info_node *node = (struct drm_info_node *)m->private;
	struct vc4_hdmi *vc4_hdmi = node->info_ent->data;
	struct drm_device *drm = vc4_hdmi->connector.dev;
	struct drm_printer p = drm_seq_file_printer(m);
	int idx;

	if (!drm_dev_enter(drm, &idx))
		return -ENODEV;

	drm_print_regset32(&p, &vc4_hdmi->hdmi_regset);
	drm_print_regset32(&p, &vc4_hdmi->hd_regset);
	drm_print_regset32(&p, &vc4_hdmi->cec_regset);
	drm_print_regset32(&p, &vc4_hdmi->csc_regset);
	drm_print_regset32(&p, &vc4_hdmi->dvp_regset);
	drm_print_regset32(&p, &vc4_hdmi->phy_regset);
	drm_print_regset32(&p, &vc4_hdmi->ram_regset);
	drm_print_regset32(&p, &vc4_hdmi->rm_regset);

	drm_dev_exit(idx);

	return 0;
}

static void vc4_hdmi_reset(struct vc4_hdmi *vc4_hdmi)
{
	struct drm_device *drm = vc4_hdmi->connector.dev;
	unsigned long flags;
	int idx;

	/*
	 * We can be called by our bind callback, when the
	 * connector->dev pointer might not be initialised yet.
	 */
	if (drm && !drm_dev_enter(drm, &idx))
		return;

	spin_lock_irqsave(&vc4_hdmi->hw_lock, flags);

	HDMI_WRITE(HDMI_M_CTL, VC4_HD_M_SW_RST);
	udelay(1);
	HDMI_WRITE(HDMI_M_CTL, 0);

	HDMI_WRITE(HDMI_M_CTL, VC4_HD_M_ENABLE);

	HDMI_WRITE(HDMI_SW_RESET_CONTROL,
		   VC4_HDMI_SW_RESET_HDMI |
		   VC4_HDMI_SW_RESET_FORMAT_DETECT);

	HDMI_WRITE(HDMI_SW_RESET_CONTROL, 0);

	spin_unlock_irqrestore(&vc4_hdmi->hw_lock, flags);

	if (drm)
		drm_dev_exit(idx);
}

static void vc5_hdmi_reset(struct vc4_hdmi *vc4_hdmi)
{
	struct drm_device *drm = vc4_hdmi->connector.dev;
	unsigned long flags;
	int idx;

	/*
	 * We can be called by our bind callback, when the
	 * connector->dev pointer might not be initialised yet.
	 */
	if (drm && !drm_dev_enter(drm, &idx))
		return;

	reset_control_reset(vc4_hdmi->reset);

	spin_lock_irqsave(&vc4_hdmi->hw_lock, flags);

	HDMI_WRITE(HDMI_DVP_CTL, 0);

	HDMI_WRITE(HDMI_CLOCK_STOP,
		   HDMI_READ(HDMI_CLOCK_STOP) | VC4_DVP_HT_CLOCK_STOP_PIXEL);

	spin_unlock_irqrestore(&vc4_hdmi->hw_lock, flags);

	if (drm)
		drm_dev_exit(idx);
}

#ifdef CONFIG_DRM_VC4_HDMI_CEC
static void vc4_hdmi_cec_update_clk_div(struct vc4_hdmi *vc4_hdmi)
{
	struct drm_device *drm = vc4_hdmi->connector.dev;
	unsigned long cec_rate;
	unsigned long flags;
	u16 clk_cnt;
	u32 value;
	int idx;

	/*
	 * This function is called by our runtime_resume implementation
	 * and thus at bind time, when we haven't registered our
	 * connector yet and thus don't have a pointer to the DRM
	 * device.
	 */
	if (drm && !drm_dev_enter(drm, &idx))
		return;

	cec_rate = clk_get_rate(vc4_hdmi->cec_clock);

	spin_lock_irqsave(&vc4_hdmi->hw_lock, flags);

	value = HDMI_READ(HDMI_CEC_CNTRL_1);
	value &= ~VC4_HDMI_CEC_DIV_CLK_CNT_MASK;

	/*
	 * Set the clock divider: the hsm_clock rate and this divider
	 * setting will give a 40 kHz CEC clock.
	 */
	clk_cnt = cec_rate / CEC_CLOCK_FREQ;
	value |= clk_cnt << VC4_HDMI_CEC_DIV_CLK_CNT_SHIFT;
	HDMI_WRITE(HDMI_CEC_CNTRL_1, value);

	spin_unlock_irqrestore(&vc4_hdmi->hw_lock, flags);

	if (drm)
		drm_dev_exit(idx);
}
#else
static void vc4_hdmi_cec_update_clk_div(struct vc4_hdmi *vc4_hdmi) {}
#endif

static int reset_pipe(struct drm_crtc *crtc,
			struct drm_modeset_acquire_ctx *ctx)
{
	struct drm_atomic_state *state;
	struct drm_crtc_state *crtc_state;
	int ret;

	state = drm_atomic_state_alloc(crtc->dev);
	if (!state)
		return -ENOMEM;

	state->acquire_ctx = ctx;

	crtc_state = drm_atomic_get_crtc_state(state, crtc);
	if (IS_ERR(crtc_state)) {
		ret = PTR_ERR(crtc_state);
		goto out;
	}

	crtc_state->connectors_changed = true;

	ret = drm_atomic_commit(state);
out:
	drm_atomic_state_put(state);

	return ret;
}

static int vc4_hdmi_reset_link(struct drm_connector *connector,
			       struct drm_modeset_acquire_ctx *ctx)
{
	struct drm_device *drm = connector->dev;
	struct vc4_hdmi *vc4_hdmi = connector_to_vc4_hdmi(connector);
	struct drm_encoder *encoder = &vc4_hdmi->encoder.base;
	struct drm_connector_state *conn_state;
	struct drm_crtc_state *crtc_state;
	struct drm_crtc *crtc;
	bool scrambling_needed;
	u8 config;
	int ret;

	if (!connector)
		return 0;

	ret = drm_modeset_lock(&drm->mode_config.connection_mutex, ctx);
	if (ret)
		return ret;

	conn_state = connector->state;
	crtc = conn_state->crtc;
	if (!crtc)
		return 0;

	ret = drm_modeset_lock(&crtc->mutex, ctx);
	if (ret)
		return ret;

	crtc_state = crtc->state;
	if (!crtc_state->active)
		return 0;

	if (!vc4_hdmi_supports_scrambling(encoder))
		return 0;

	scrambling_needed = vc4_hdmi_mode_needs_scrambling(&vc4_hdmi->saved_adjusted_mode,
							   vc4_hdmi->output_bpc,
							   vc4_hdmi->output_format);
	if (!scrambling_needed)
		return 0;

	if (conn_state->commit &&
	    !try_wait_for_completion(&conn_state->commit->hw_done))
		return 0;

	ret = drm_scdc_readb(connector->ddc, SCDC_TMDS_CONFIG, &config);
	if (ret < 0) {
		drm_err(drm, "Failed to read TMDS config: %d\n", ret);
		return 0;
	}

	if (!!(config & SCDC_SCRAMBLING_ENABLE) == scrambling_needed)
		return 0;

	/*
	 * HDMI 2.0 says that one should not send scrambled data
	 * prior to configuring the sink scrambling, and that
	 * TMDS clock/data transmission should be suspended when
	 * changing the TMDS clock rate in the sink. So let's
	 * just do a full modeset here, even though some sinks
	 * would be perfectly happy if were to just reconfigure
	 * the SCDC settings on the fly.
	 */
	return reset_pipe(crtc, ctx);
}

static void vc4_hdmi_handle_hotplug(struct vc4_hdmi *vc4_hdmi,
				    struct drm_modeset_acquire_ctx *ctx,
				    enum drm_connector_status status)
{
	struct drm_connector *connector = &vc4_hdmi->connector;
	struct edid *edid;

	/*
	 * NOTE: This function should really be called with
	 * vc4_hdmi->mutex held, but doing so results in reentrancy
	 * issues since cec_s_phys_addr_from_edid might call
	 * .adap_enable, which leads to that funtion being called with
	 * our mutex held.
	 *
	 * A similar situation occurs with
	 * drm_atomic_helper_connector_hdmi_reset_link() that will call
	 * into our KMS hooks if the scrambling was enabled.
	 *
	 * Concurrency isn't an issue at the moment since we don't share
	 * any state with any of the other frameworks so we can ignore
	 * the lock for now.
	 */

	if (status == connector_status_disconnected) {
		cec_phys_addr_invalidate(vc4_hdmi->cec_adap);
		return;
	}

	edid = drm_get_edid(connector, vc4_hdmi->ddc);
	if (!edid)
		return;

	cec_s_phys_addr_from_edid(vc4_hdmi->cec_adap, edid);
	kfree(edid);

	vc4_hdmi_reset_link(connector, ctx);
}

static int vc4_hdmi_connector_detect_ctx(struct drm_connector *connector,
					 struct drm_modeset_acquire_ctx *ctx,
					 bool force)
{
	struct vc4_hdmi *vc4_hdmi = connector_to_vc4_hdmi(connector);
	enum drm_connector_status status = connector_status_disconnected;

	/*
	 * NOTE: This function should really take vc4_hdmi->mutex, but
	 * doing so results in reentrancy issues since
	 * vc4_hdmi_handle_hotplug() can call into other functions that
	 * would take the mutex while it's held here.
	 *
	 * Concurrency isn't an issue at the moment since we don't share
	 * any state with any of the other frameworks so we can ignore
	 * the lock for now.
	 */

	WARN_ON(pm_runtime_resume_and_get(&vc4_hdmi->pdev->dev));

	if (vc4_hdmi->hpd_gpio) {
		if (gpiod_get_value_cansleep(vc4_hdmi->hpd_gpio))
			status = connector_status_connected;
	} else {
		if (vc4_hdmi->variant->hp_detect &&
		    vc4_hdmi->variant->hp_detect(vc4_hdmi))
			status = connector_status_connected;
	}

	vc4_hdmi_handle_hotplug(vc4_hdmi, ctx, status);
	pm_runtime_put(&vc4_hdmi->pdev->dev);

	return status;
}

static int vc4_hdmi_connector_get_modes(struct drm_connector *connector)
{
	struct vc4_hdmi *vc4_hdmi = connector_to_vc4_hdmi(connector);
	int ret = 0;
	struct edid *edid;

	/*
	 * NOTE: This function should really take vc4_hdmi->mutex, but
	 * doing so results in reentrancy issues since
	 * cec_s_phys_addr_from_edid might call .adap_enable, which
	 * leads to that funtion being called with our mutex held.
	 *
	 * Concurrency isn't an issue at the moment since we don't share
	 * any state with any of the other frameworks so we can ignore
	 * the lock for now.
	 */

	edid = drm_get_edid(connector, vc4_hdmi->ddc);
	cec_s_phys_addr_from_edid(vc4_hdmi->cec_adap, edid);
	if (!edid)
		return -ENODEV;

	drm_connector_update_edid_property(connector, edid);
	ret = drm_add_edid_modes(connector, edid);
	kfree(edid);

	if (vc4_hdmi->disable_4kp60) {
		struct drm_device *drm = connector->dev;
		const struct drm_display_mode *mode;

		list_for_each_entry(mode, &connector->probed_modes, head) {
			if (vc4_hdmi_mode_needs_scrambling(mode, 8, VC4_HDMI_OUTPUT_RGB)) {
				drm_warn_once(drm, "The core clock cannot reach frequencies high enough to support 4k @ 60Hz.");
				drm_warn_once(drm, "Please change your config.txt file to add hdmi_enable_4kp60.");
			}
		}
	}

	return ret;
}

static int vc4_hdmi_connector_atomic_check(struct drm_connector *connector,
					   struct drm_atomic_state *state)
{
	struct drm_connector_state *old_state =
		drm_atomic_get_old_connector_state(state, connector);
	struct drm_connector_state *new_state =
		drm_atomic_get_new_connector_state(state, connector);
	struct drm_crtc *crtc = new_state->crtc;

	if (!crtc)
		return 0;

	if (old_state->colorspace != new_state->colorspace ||
	    !drm_connector_atomic_hdr_metadata_equal(old_state, new_state)) {
		struct drm_crtc_state *crtc_state;

		crtc_state = drm_atomic_get_crtc_state(state, crtc);
		if (IS_ERR(crtc_state))
			return PTR_ERR(crtc_state);

		crtc_state->mode_changed = true;
	}

	return 0;
}

static void vc4_hdmi_connector_reset(struct drm_connector *connector)
{
	struct vc4_hdmi_connector_state *old_state =
		conn_state_to_vc4_hdmi_conn_state(connector->state);
	struct vc4_hdmi_connector_state *new_state =
		kzalloc(sizeof(*new_state), GFP_KERNEL);

	if (connector->state)
		__drm_atomic_helper_connector_destroy_state(connector->state);

	kfree(old_state);
	__drm_atomic_helper_connector_reset(connector, &new_state->base);

	if (!new_state)
		return;

	new_state->base.max_bpc = 8;
	new_state->base.max_requested_bpc = 8;
	new_state->output_format = VC4_HDMI_OUTPUT_RGB;
	drm_atomic_helper_connector_tv_reset(connector);
}

static struct drm_connector_state *
vc4_hdmi_connector_duplicate_state(struct drm_connector *connector)
{
	struct drm_connector_state *conn_state = connector->state;
	struct vc4_hdmi_connector_state *vc4_state = conn_state_to_vc4_hdmi_conn_state(conn_state);
	struct vc4_hdmi_connector_state *new_state;

	new_state = kzalloc(sizeof(*new_state), GFP_KERNEL);
	if (!new_state)
		return NULL;

	new_state->tmds_char_rate = vc4_state->tmds_char_rate;
	new_state->output_bpc = vc4_state->output_bpc;
	new_state->output_format = vc4_state->output_format;
	__drm_atomic_helper_connector_duplicate_state(connector, &new_state->base);

	return &new_state->base;
}

static const struct drm_connector_funcs vc4_hdmi_connector_funcs = {
	.fill_modes = drm_helper_probe_single_connector_modes,
	.reset = vc4_hdmi_connector_reset,
	.atomic_duplicate_state = vc4_hdmi_connector_duplicate_state,
	.atomic_destroy_state = drm_atomic_helper_connector_destroy_state,
};

static const struct drm_connector_helper_funcs vc4_hdmi_connector_helper_funcs = {
	.detect_ctx = vc4_hdmi_connector_detect_ctx,
	.get_modes = vc4_hdmi_connector_get_modes,
	.atomic_check = vc4_hdmi_connector_atomic_check,
};

static int vc4_hdmi_connector_init(struct drm_device *dev,
				   struct vc4_hdmi *vc4_hdmi)
{
	struct drm_connector *connector = &vc4_hdmi->connector;
	struct drm_encoder *encoder = &vc4_hdmi->encoder.base;
	int ret;

	ret = drmm_connector_init(dev, connector,
				  &vc4_hdmi_connector_funcs,
				  DRM_MODE_CONNECTOR_HDMIA,
				  vc4_hdmi->ddc);
	if (ret)
		return ret;

	drm_connector_helper_add(connector, &vc4_hdmi_connector_helper_funcs);

	/*
	 * Some of the properties below require access to state, like bpc.
	 * Allocate some default initial connector state with our reset helper.
	 */
	if (connector->funcs->reset)
		connector->funcs->reset(connector);

	/* Create and attach TV margin props to this connector. */
	ret = drm_mode_create_tv_margin_properties(dev);
	if (ret)
		return ret;

	ret = drm_mode_create_hdmi_colorspace_property(connector);
	if (ret)
		return ret;

	drm_connector_attach_colorspace_property(connector);
	drm_connector_attach_tv_margin_properties(connector);
	drm_connector_attach_max_bpc_property(connector, 8, 12);

	connector->polled = (DRM_CONNECTOR_POLL_CONNECT |
			     DRM_CONNECTOR_POLL_DISCONNECT);

	connector->interlace_allowed = 1;
	connector->doublescan_allowed = 0;
	connector->stereo_allowed = 1;

	if (vc4_hdmi->variant->supports_hdr)
		drm_connector_attach_hdr_output_metadata_property(connector);

	drm_connector_attach_encoder(connector, encoder);

	return 0;
}

static int vc4_hdmi_stop_packet(struct drm_encoder *encoder,
				enum hdmi_infoframe_type type,
				bool poll)
{
	struct vc4_hdmi *vc4_hdmi = encoder_to_vc4_hdmi(encoder);
	struct drm_device *drm = vc4_hdmi->connector.dev;
	u32 packet_id = type - 0x80;
	unsigned long flags;
	int ret = 0;
	int idx;

	if (!drm_dev_enter(drm, &idx))
		return -ENODEV;

	spin_lock_irqsave(&vc4_hdmi->hw_lock, flags);
	HDMI_WRITE(HDMI_RAM_PACKET_CONFIG,
		   HDMI_READ(HDMI_RAM_PACKET_CONFIG) & ~BIT(packet_id));
	spin_unlock_irqrestore(&vc4_hdmi->hw_lock, flags);

	if (poll) {
		ret = wait_for(!(HDMI_READ(HDMI_RAM_PACKET_STATUS) &
				 BIT(packet_id)), 100);
	}

	drm_dev_exit(idx);
	return ret;
}

static void vc4_hdmi_write_infoframe(struct drm_encoder *encoder,
				     union hdmi_infoframe *frame)
{
	struct vc4_hdmi *vc4_hdmi = encoder_to_vc4_hdmi(encoder);
	struct drm_device *drm = vc4_hdmi->connector.dev;
	u32 packet_id = frame->any.type - 0x80;
	const struct vc4_hdmi_register *ram_packet_start =
		&vc4_hdmi->variant->registers[HDMI_RAM_PACKET_START];
	u32 packet_reg = ram_packet_start->offset + VC4_HDMI_PACKET_STRIDE * packet_id;
	u32 packet_reg_next = ram_packet_start->offset +
		VC4_HDMI_PACKET_STRIDE * (packet_id + 1);
	void __iomem *base = __vc4_hdmi_get_field_base(vc4_hdmi,
						       ram_packet_start->reg);
	uint8_t buffer[VC4_HDMI_PACKET_STRIDE] = {};
	unsigned long flags;
	ssize_t len, i;
	int ret;
	int idx;

	if (!drm_dev_enter(drm, &idx))
		return;

	WARN_ONCE(!(HDMI_READ(HDMI_RAM_PACKET_CONFIG) &
		    VC4_HDMI_RAM_PACKET_ENABLE),
		  "Packet RAM has to be on to store the packet.");

	len = hdmi_infoframe_pack(frame, buffer, sizeof(buffer));
	if (len < 0)
		goto out;

	ret = vc4_hdmi_stop_packet(encoder, frame->any.type, true);
	if (ret) {
		DRM_ERROR("Failed to wait for infoframe to go idle: %d\n", ret);
		goto out;
	}

	spin_lock_irqsave(&vc4_hdmi->hw_lock, flags);

	for (i = 0; i < len; i += 7) {
		writel(buffer[i + 0] << 0 |
		       buffer[i + 1] << 8 |
		       buffer[i + 2] << 16,
		       base + packet_reg);
		packet_reg += 4;

		writel(buffer[i + 3] << 0 |
		       buffer[i + 4] << 8 |
		       buffer[i + 5] << 16 |
		       buffer[i + 6] << 24,
		       base + packet_reg);
		packet_reg += 4;
	}

	/*
	 * clear remainder of packet ram as it's included in the
	 * infoframe and triggers a checksum error on hdmi analyser
	 */
	for (; packet_reg < packet_reg_next; packet_reg += 4)
		writel(0, base + packet_reg);

	HDMI_WRITE(HDMI_RAM_PACKET_CONFIG,
		   HDMI_READ(HDMI_RAM_PACKET_CONFIG) | BIT(packet_id));

	spin_unlock_irqrestore(&vc4_hdmi->hw_lock, flags);

	ret = wait_for((HDMI_READ(HDMI_RAM_PACKET_STATUS) &
			BIT(packet_id)), 100);
	if (ret)
		DRM_ERROR("Failed to wait for infoframe to start: %d\n", ret);

out:
	drm_dev_exit(idx);
}

static void vc4_hdmi_avi_infoframe_colorspace(struct hdmi_avi_infoframe *frame,
					      enum vc4_hdmi_output_format fmt)
{
	switch (fmt) {
	case VC4_HDMI_OUTPUT_RGB:
		frame->colorspace = HDMI_COLORSPACE_RGB;
		break;

	case VC4_HDMI_OUTPUT_YUV420:
		frame->colorspace = HDMI_COLORSPACE_YUV420;
		break;

	case VC4_HDMI_OUTPUT_YUV422:
		frame->colorspace = HDMI_COLORSPACE_YUV422;
		break;

	case VC4_HDMI_OUTPUT_YUV444:
		frame->colorspace = HDMI_COLORSPACE_YUV444;
		break;

	default:
		break;
	}
}

static void vc4_hdmi_set_avi_infoframe(struct drm_encoder *encoder)
{
	struct vc4_hdmi *vc4_hdmi = encoder_to_vc4_hdmi(encoder);
	struct drm_connector *connector = &vc4_hdmi->connector;
	struct drm_connector_state *cstate = connector->state;
	struct vc4_hdmi_connector_state *vc4_state =
		conn_state_to_vc4_hdmi_conn_state(cstate);
	const struct drm_display_mode *mode = &vc4_hdmi->saved_adjusted_mode;
	union hdmi_infoframe frame;
	int ret;

	lockdep_assert_held(&vc4_hdmi->mutex);

	ret = drm_hdmi_avi_infoframe_from_display_mode(&frame.avi,
						       connector, mode);
	if (ret < 0) {
		DRM_ERROR("couldn't fill AVI infoframe\n");
		return;
	}

	drm_hdmi_avi_infoframe_quant_range(&frame.avi,
					   connector, mode,
					   vc4_hdmi_is_full_range_rgb(vc4_hdmi, mode) ?
					   HDMI_QUANTIZATION_RANGE_FULL :
					   HDMI_QUANTIZATION_RANGE_LIMITED);
	drm_hdmi_avi_infoframe_colorimetry(&frame.avi, cstate);
	vc4_hdmi_avi_infoframe_colorspace(&frame.avi, vc4_state->output_format);
	drm_hdmi_avi_infoframe_bars(&frame.avi, cstate);

	vc4_hdmi_write_infoframe(encoder, &frame);
}

static void vc4_hdmi_set_spd_infoframe(struct drm_encoder *encoder)
{
	union hdmi_infoframe frame;
	int ret;

	ret = hdmi_spd_infoframe_init(&frame.spd, "Broadcom", "Videocore");
	if (ret < 0) {
		DRM_ERROR("couldn't fill SPD infoframe\n");
		return;
	}

	frame.spd.sdi = HDMI_SPD_SDI_PC;

	vc4_hdmi_write_infoframe(encoder, &frame);
}

static void vc4_hdmi_set_audio_infoframe(struct drm_encoder *encoder)
{
	struct vc4_hdmi *vc4_hdmi = encoder_to_vc4_hdmi(encoder);
	struct hdmi_audio_infoframe *audio = &vc4_hdmi->audio.infoframe;
	union hdmi_infoframe frame;

	memcpy(&frame.audio, audio, sizeof(*audio));

	if (vc4_hdmi->packet_ram_enabled)
		vc4_hdmi_write_infoframe(encoder, &frame);
}

static void vc4_hdmi_set_hdr_infoframe(struct drm_encoder *encoder)
{
	struct vc4_hdmi *vc4_hdmi = encoder_to_vc4_hdmi(encoder);
	struct drm_connector *connector = &vc4_hdmi->connector;
	struct drm_connector_state *conn_state = connector->state;
	union hdmi_infoframe frame;

	lockdep_assert_held(&vc4_hdmi->mutex);

	if (!vc4_hdmi->variant->supports_hdr)
		return;

	if (!conn_state->hdr_output_metadata)
		return;

	if (drm_hdmi_infoframe_set_hdr_metadata(&frame.drm, conn_state))
		return;

	vc4_hdmi_write_infoframe(encoder, &frame);
}

static void vc4_hdmi_set_infoframes(struct drm_encoder *encoder)
{
	struct vc4_hdmi *vc4_hdmi = encoder_to_vc4_hdmi(encoder);

	lockdep_assert_held(&vc4_hdmi->mutex);

	vc4_hdmi_set_avi_infoframe(encoder);
	vc4_hdmi_set_spd_infoframe(encoder);
	/*
	 * If audio was streaming, then we need to reenabled the audio
	 * infoframe here during encoder_enable.
	 */
	if (vc4_hdmi->audio.streaming)
		vc4_hdmi_set_audio_infoframe(encoder);

	vc4_hdmi_set_hdr_infoframe(encoder);
}

#define SCRAMBLING_POLLING_DELAY_MS	1000

static void vc4_hdmi_enable_scrambling(struct drm_encoder *encoder)
{
	struct vc4_hdmi *vc4_hdmi = encoder_to_vc4_hdmi(encoder);
	struct drm_device *drm = vc4_hdmi->connector.dev;
	const struct drm_display_mode *mode = &vc4_hdmi->saved_adjusted_mode;
	unsigned long flags;
	int idx;

	lockdep_assert_held(&vc4_hdmi->mutex);

	if (!vc4_hdmi_supports_scrambling(encoder))
		return;

	if (!vc4_hdmi_mode_needs_scrambling(mode,
					    vc4_hdmi->output_bpc,
					    vc4_hdmi->output_format))
		return;

	if (!drm_dev_enter(drm, &idx))
		return;

	drm_scdc_set_high_tmds_clock_ratio(vc4_hdmi->ddc, true);
	drm_scdc_set_scrambling(vc4_hdmi->ddc, true);

	spin_lock_irqsave(&vc4_hdmi->hw_lock, flags);
	HDMI_WRITE(HDMI_SCRAMBLER_CTL, HDMI_READ(HDMI_SCRAMBLER_CTL) |
		   VC5_HDMI_SCRAMBLER_CTL_ENABLE);
	spin_unlock_irqrestore(&vc4_hdmi->hw_lock, flags);

	drm_dev_exit(idx);

	vc4_hdmi->scdc_enabled = true;

	queue_delayed_work(system_wq, &vc4_hdmi->scrambling_work,
			   msecs_to_jiffies(SCRAMBLING_POLLING_DELAY_MS));
}

static void vc4_hdmi_disable_scrambling(struct drm_encoder *encoder)
{
	struct vc4_hdmi *vc4_hdmi = encoder_to_vc4_hdmi(encoder);
	struct drm_device *drm = vc4_hdmi->connector.dev;
	unsigned long flags;
	int idx;

	lockdep_assert_held(&vc4_hdmi->mutex);

	if (!vc4_hdmi->scdc_enabled)
		return;

	vc4_hdmi->scdc_enabled = false;

	if (delayed_work_pending(&vc4_hdmi->scrambling_work))
		cancel_delayed_work_sync(&vc4_hdmi->scrambling_work);

	if (!drm_dev_enter(drm, &idx))
		return;

	spin_lock_irqsave(&vc4_hdmi->hw_lock, flags);
	HDMI_WRITE(HDMI_SCRAMBLER_CTL, HDMI_READ(HDMI_SCRAMBLER_CTL) &
		   ~VC5_HDMI_SCRAMBLER_CTL_ENABLE);
	spin_unlock_irqrestore(&vc4_hdmi->hw_lock, flags);

	drm_scdc_set_scrambling(vc4_hdmi->ddc, false);
	drm_scdc_set_high_tmds_clock_ratio(vc4_hdmi->ddc, false);

	drm_dev_exit(idx);
}

static void vc4_hdmi_scrambling_wq(struct work_struct *work)
{
	struct vc4_hdmi *vc4_hdmi = container_of(to_delayed_work(work),
						 struct vc4_hdmi,
						 scrambling_work);

	if (drm_scdc_get_scrambling_status(vc4_hdmi->ddc))
		return;

	drm_scdc_set_high_tmds_clock_ratio(vc4_hdmi->ddc, true);
	drm_scdc_set_scrambling(vc4_hdmi->ddc, true);

	queue_delayed_work(system_wq, &vc4_hdmi->scrambling_work,
			   msecs_to_jiffies(SCRAMBLING_POLLING_DELAY_MS));
}

static void vc4_hdmi_encoder_post_crtc_disable(struct drm_encoder *encoder,
					       struct drm_atomic_state *state)
{
	struct vc4_hdmi *vc4_hdmi = encoder_to_vc4_hdmi(encoder);
	struct drm_device *drm = vc4_hdmi->connector.dev;
	unsigned long flags;
	int idx;

	mutex_lock(&vc4_hdmi->mutex);

	vc4_hdmi->packet_ram_enabled = false;

	if (!drm_dev_enter(drm, &idx))
		goto out;

	spin_lock_irqsave(&vc4_hdmi->hw_lock, flags);

	HDMI_WRITE(HDMI_RAM_PACKET_CONFIG, 0);

	HDMI_WRITE(HDMI_VID_CTL, HDMI_READ(HDMI_VID_CTL) | VC4_HD_VID_CTL_CLRRGB);

	spin_unlock_irqrestore(&vc4_hdmi->hw_lock, flags);

	mdelay(1);

	spin_lock_irqsave(&vc4_hdmi->hw_lock, flags);
	HDMI_WRITE(HDMI_VID_CTL,
		   HDMI_READ(HDMI_VID_CTL) & ~VC4_HD_VID_CTL_ENABLE);
	spin_unlock_irqrestore(&vc4_hdmi->hw_lock, flags);

	vc4_hdmi_disable_scrambling(encoder);

	drm_dev_exit(idx);

out:
	mutex_unlock(&vc4_hdmi->mutex);
}

static void vc4_hdmi_encoder_post_crtc_powerdown(struct drm_encoder *encoder,
						 struct drm_atomic_state *state)
{
	struct vc4_hdmi *vc4_hdmi = encoder_to_vc4_hdmi(encoder);
	struct drm_device *drm = vc4_hdmi->connector.dev;
	unsigned long flags;
	int ret;
	int idx;

	mutex_lock(&vc4_hdmi->mutex);

	if (!drm_dev_enter(drm, &idx))
		goto out;

	spin_lock_irqsave(&vc4_hdmi->hw_lock, flags);
	HDMI_WRITE(HDMI_VID_CTL,
		   HDMI_READ(HDMI_VID_CTL) | VC4_HD_VID_CTL_BLANKPIX);
	spin_unlock_irqrestore(&vc4_hdmi->hw_lock, flags);

	if (vc4_hdmi->variant->phy_disable)
		vc4_hdmi->variant->phy_disable(vc4_hdmi);

	clk_disable_unprepare(vc4_hdmi->pixel_bvb_clock);
	clk_disable_unprepare(vc4_hdmi->pixel_clock);

	ret = pm_runtime_put(&vc4_hdmi->pdev->dev);
	if (ret < 0)
		DRM_ERROR("Failed to release power domain: %d\n", ret);

	drm_dev_exit(idx);

out:
	mutex_unlock(&vc4_hdmi->mutex);
}

static void vc4_hdmi_csc_setup(struct vc4_hdmi *vc4_hdmi,
			       struct drm_connector_state *state,
			       const struct drm_display_mode *mode)
{
	struct drm_device *drm = vc4_hdmi->connector.dev;
	unsigned long flags;
	u32 csc_ctl;
	int idx;

	if (!drm_dev_enter(drm, &idx))
		return;

	spin_lock_irqsave(&vc4_hdmi->hw_lock, flags);

	csc_ctl = VC4_SET_FIELD(VC4_HD_CSC_CTL_ORDER_BGR,
				VC4_HD_CSC_CTL_ORDER);

	if (!vc4_hdmi_is_full_range_rgb(vc4_hdmi, mode)) {
		/* CEA VICs other than #1 requre limited range RGB
		 * output unless overridden by an AVI infoframe.
		 * Apply a colorspace conversion to squash 0-255 down
		 * to 16-235.  The matrix here is:
		 *
		 * [ 0      0      0.8594 16]
		 * [ 0      0.8594 0      16]
		 * [ 0.8594 0      0      16]
		 * [ 0      0      0       1]
		 */
		csc_ctl |= VC4_HD_CSC_CTL_ENABLE;
		csc_ctl |= VC4_HD_CSC_CTL_RGB2YCC;
		csc_ctl |= VC4_SET_FIELD(VC4_HD_CSC_CTL_MODE_CUSTOM,
					 VC4_HD_CSC_CTL_MODE);

		HDMI_WRITE(HDMI_CSC_12_11, (0x000 << 16) | 0x000);
		HDMI_WRITE(HDMI_CSC_14_13, (0x100 << 16) | 0x6e0);
		HDMI_WRITE(HDMI_CSC_22_21, (0x6e0 << 16) | 0x000);
		HDMI_WRITE(HDMI_CSC_24_23, (0x100 << 16) | 0x000);
		HDMI_WRITE(HDMI_CSC_32_31, (0x000 << 16) | 0x6e0);
		HDMI_WRITE(HDMI_CSC_34_33, (0x100 << 16) | 0x000);
	}

	/* The RGB order applies even when CSC is disabled. */
	HDMI_WRITE(HDMI_CSC_CTL, csc_ctl);

	spin_unlock_irqrestore(&vc4_hdmi->hw_lock, flags);

	drm_dev_exit(idx);
}

/*
 * If we need to output Full Range RGB, then use the unity matrix
 *
 * [ 1      0      0      0]
 * [ 0      1      0      0]
 * [ 0      0      1      0]
 *
 * Matrix is signed 2p13 fixed point, with signed 9p6 offsets
 */
static const u16 vc5_hdmi_csc_full_rgb_unity[3][4] = {
	{ 0x2000, 0x0000, 0x0000, 0x0000 },
	{ 0x0000, 0x2000, 0x0000, 0x0000 },
	{ 0x0000, 0x0000, 0x2000, 0x0000 },
};

/*
 * CEA VICs other than #1 require limited range RGB output unless
 * overridden by an AVI infoframe. Apply a colorspace conversion to
 * squash 0-255 down to 16-235. The matrix here is:
 *
 * [ 0.8594 0      0      16]
 * [ 0      0.8594 0      16]
 * [ 0      0      0.8594 16]
 *
 * Matrix is signed 2p13 fixed point, with signed 9p6 offsets
 */
static const u16 vc5_hdmi_csc_full_rgb_to_limited_rgb[3][4] = {
	{ 0x1b80, 0x0000, 0x0000, 0x0400 },
	{ 0x0000, 0x1b80, 0x0000, 0x0400 },
	{ 0x0000, 0x0000, 0x1b80, 0x0400 },
};

/*
 * Conversion between Full Range RGB and Full Range YUV422 using the
 * BT.709 Colorspace
 *
 *
 * [  0.181906  0.611804  0.061758  16  ]
 * [ -0.100268 -0.337232  0.437500  128 ]
 * [  0.437500 -0.397386 -0.040114  128 ]
 *
 * Matrix is signed 2p13 fixed point, with signed 9p6 offsets
 */
static const u16 vc5_hdmi_csc_full_rgb_to_limited_yuv422_bt709[3][4] = {
	{ 0x05d2, 0x1394, 0x01fa, 0x0400 },
	{ 0xfccc, 0xf536, 0x0e00, 0x2000 },
	{ 0x0e00, 0xf34a, 0xfeb8, 0x2000 },
};

/*
 * Conversion between Full Range RGB and Full Range YUV444 using the
 * BT.709 Colorspace
 *
 * [ -0.100268 -0.337232  0.437500  128 ]
 * [  0.437500 -0.397386 -0.040114  128 ]
 * [  0.181906  0.611804  0.061758  16  ]
 *
 * Matrix is signed 2p13 fixed point, with signed 9p6 offsets
 */
static const u16 vc5_hdmi_csc_full_rgb_to_limited_yuv444_bt709[3][4] = {
	{ 0xfccc, 0xf536, 0x0e00, 0x2000 },
	{ 0x0e00, 0xf34a, 0xfeb8, 0x2000 },
	{ 0x05d2, 0x1394, 0x01fa, 0x0400 },
};

static void vc5_hdmi_set_csc_coeffs(struct vc4_hdmi *vc4_hdmi,
				    const u16 coeffs[3][4])
{
	lockdep_assert_held(&vc4_hdmi->hw_lock);

	HDMI_WRITE(HDMI_CSC_12_11, (coeffs[0][1] << 16) | coeffs[0][0]);
	HDMI_WRITE(HDMI_CSC_14_13, (coeffs[0][3] << 16) | coeffs[0][2]);
	HDMI_WRITE(HDMI_CSC_22_21, (coeffs[1][1] << 16) | coeffs[1][0]);
	HDMI_WRITE(HDMI_CSC_24_23, (coeffs[1][3] << 16) | coeffs[1][2]);
	HDMI_WRITE(HDMI_CSC_32_31, (coeffs[2][1] << 16) | coeffs[2][0]);
	HDMI_WRITE(HDMI_CSC_34_33, (coeffs[2][3] << 16) | coeffs[2][2]);
}

static void vc5_hdmi_csc_setup(struct vc4_hdmi *vc4_hdmi,
			       struct drm_connector_state *state,
			       const struct drm_display_mode *mode)
{
	struct drm_device *drm = vc4_hdmi->connector.dev;
	struct vc4_hdmi_connector_state *vc4_state =
		conn_state_to_vc4_hdmi_conn_state(state);
	unsigned long flags;
	u32 if_cfg = 0;
	u32 if_xbar = 0x543210;
	u32 csc_chan_ctl = 0;
	u32 csc_ctl = VC5_MT_CP_CSC_CTL_ENABLE | VC4_SET_FIELD(VC4_HD_CSC_CTL_MODE_CUSTOM,
							       VC5_MT_CP_CSC_CTL_MODE);
	int idx;

	if (!drm_dev_enter(drm, &idx))
		return;

	spin_lock_irqsave(&vc4_hdmi->hw_lock, flags);

	switch (vc4_state->output_format) {
	case VC4_HDMI_OUTPUT_YUV444:
		vc5_hdmi_set_csc_coeffs(vc4_hdmi, vc5_hdmi_csc_full_rgb_to_limited_yuv444_bt709);
		break;

	case VC4_HDMI_OUTPUT_YUV422:
		csc_ctl |= VC4_SET_FIELD(VC5_MT_CP_CSC_CTL_FILTER_MODE_444_TO_422_STANDARD,
					 VC5_MT_CP_CSC_CTL_FILTER_MODE_444_TO_422) |
			VC5_MT_CP_CSC_CTL_USE_444_TO_422 |
			VC5_MT_CP_CSC_CTL_USE_RNG_SUPPRESSION;

		csc_chan_ctl |= VC4_SET_FIELD(VC5_MT_CP_CHANNEL_CTL_OUTPUT_REMAP_LEGACY_STYLE,
					      VC5_MT_CP_CHANNEL_CTL_OUTPUT_REMAP);

		if_cfg |= VC4_SET_FIELD(VC5_DVP_HT_VEC_INTERFACE_CFG_SEL_422_FORMAT_422_LEGACY,
					VC5_DVP_HT_VEC_INTERFACE_CFG_SEL_422);

		vc5_hdmi_set_csc_coeffs(vc4_hdmi, vc5_hdmi_csc_full_rgb_to_limited_yuv422_bt709);
		break;

	case VC4_HDMI_OUTPUT_RGB:
		if_xbar = 0x354021;

		if (!vc4_hdmi_is_full_range_rgb(vc4_hdmi, mode))
			vc5_hdmi_set_csc_coeffs(vc4_hdmi, vc5_hdmi_csc_full_rgb_to_limited_rgb);
		else
			vc5_hdmi_set_csc_coeffs(vc4_hdmi, vc5_hdmi_csc_full_rgb_unity);
		break;

	default:
		break;
	}

	HDMI_WRITE(HDMI_VEC_INTERFACE_CFG, if_cfg);
	HDMI_WRITE(HDMI_VEC_INTERFACE_XBAR, if_xbar);
	HDMI_WRITE(HDMI_CSC_CHANNEL_CTL, csc_chan_ctl);
	HDMI_WRITE(HDMI_CSC_CTL, csc_ctl);

	spin_unlock_irqrestore(&vc4_hdmi->hw_lock, flags);

	drm_dev_exit(idx);
}

static void vc4_hdmi_set_timings(struct vc4_hdmi *vc4_hdmi,
				 struct drm_connector_state *state,
				 const struct drm_display_mode *mode)
{
	struct drm_device *drm = vc4_hdmi->connector.dev;
	bool hsync_pos = mode->flags & DRM_MODE_FLAG_PHSYNC;
	bool vsync_pos = mode->flags & DRM_MODE_FLAG_PVSYNC;
	bool interlaced = mode->flags & DRM_MODE_FLAG_INTERLACE;
	u32 pixel_rep = (mode->flags & DRM_MODE_FLAG_DBLCLK) ? 2 : 1;
	u32 verta = (VC4_SET_FIELD(mode->crtc_vsync_end - mode->crtc_vsync_start,
				   VC4_HDMI_VERTA_VSP) |
		     VC4_SET_FIELD(mode->crtc_vsync_start - mode->crtc_vdisplay,
				   VC4_HDMI_VERTA_VFP) |
		     VC4_SET_FIELD(mode->crtc_vdisplay, VC4_HDMI_VERTA_VAL));
	u32 vertb = (VC4_SET_FIELD(0, VC4_HDMI_VERTB_VSPO) |
		     VC4_SET_FIELD(mode->crtc_vtotal - mode->crtc_vsync_end +
				   interlaced,
				   VC4_HDMI_VERTB_VBP));
	u32 vertb_even = (VC4_SET_FIELD(0, VC4_HDMI_VERTB_VSPO) |
			  VC4_SET_FIELD(mode->crtc_vtotal -
					mode->crtc_vsync_end,
					VC4_HDMI_VERTB_VBP));
	unsigned long flags;
	u32 reg;
	int idx;

	if (!drm_dev_enter(drm, &idx))
		return;

	spin_lock_irqsave(&vc4_hdmi->hw_lock, flags);

	HDMI_WRITE(HDMI_HORZA,
		   (vsync_pos ? VC4_HDMI_HORZA_VPOS : 0) |
		   (hsync_pos ? VC4_HDMI_HORZA_HPOS : 0) |
		   VC4_SET_FIELD(mode->hdisplay * pixel_rep,
				 VC4_HDMI_HORZA_HAP));

	HDMI_WRITE(HDMI_HORZB,
		   VC4_SET_FIELD((mode->htotal -
				  mode->hsync_end) * pixel_rep,
				 VC4_HDMI_HORZB_HBP) |
		   VC4_SET_FIELD((mode->hsync_end -
				  mode->hsync_start) * pixel_rep,
				 VC4_HDMI_HORZB_HSP) |
		   VC4_SET_FIELD((mode->hsync_start -
				  mode->hdisplay) * pixel_rep,
				 VC4_HDMI_HORZB_HFP));

	HDMI_WRITE(HDMI_VERTA0, verta);
	HDMI_WRITE(HDMI_VERTA1, verta);

	HDMI_WRITE(HDMI_VERTB0, vertb_even);
	HDMI_WRITE(HDMI_VERTB1, vertb);

	reg = HDMI_READ(HDMI_MISC_CONTROL);
	reg &= ~VC4_HDMI_MISC_CONTROL_PIXEL_REP_MASK;
	reg |= VC4_SET_FIELD(pixel_rep - 1, VC4_HDMI_MISC_CONTROL_PIXEL_REP);
	HDMI_WRITE(HDMI_MISC_CONTROL, reg);

	spin_unlock_irqrestore(&vc4_hdmi->hw_lock, flags);

	drm_dev_exit(idx);
}

static void vc5_hdmi_set_timings(struct vc4_hdmi *vc4_hdmi,
				 struct drm_connector_state *state,
				 const struct drm_display_mode *mode)
{
	struct drm_device *drm = vc4_hdmi->connector.dev;
	const struct vc4_hdmi_connector_state *vc4_state =
		conn_state_to_vc4_hdmi_conn_state(state);
	bool hsync_pos = mode->flags & DRM_MODE_FLAG_PHSYNC;
	bool vsync_pos = mode->flags & DRM_MODE_FLAG_PVSYNC;
	bool interlaced = mode->flags & DRM_MODE_FLAG_INTERLACE;
	u32 pixel_rep = (mode->flags & DRM_MODE_FLAG_DBLCLK) ? 2 : 1;
	u32 verta = (VC4_SET_FIELD(mode->crtc_vsync_end - mode->crtc_vsync_start,
				   VC5_HDMI_VERTA_VSP) |
		     VC4_SET_FIELD(mode->crtc_vsync_start - mode->crtc_vdisplay,
				   VC5_HDMI_VERTA_VFP) |
		     VC4_SET_FIELD(mode->crtc_vdisplay, VC5_HDMI_VERTA_VAL));
	u32 vertb = (VC4_SET_FIELD(mode->htotal >> (2 - pixel_rep),
				   VC5_HDMI_VERTB_VSPO) |
		     VC4_SET_FIELD(mode->crtc_vtotal - mode->crtc_vsync_end,
				   VC4_HDMI_VERTB_VBP));
	u32 vertb_even = (VC4_SET_FIELD(0, VC5_HDMI_VERTB_VSPO) |
			  VC4_SET_FIELD(mode->crtc_vtotal -
					mode->crtc_vsync_end - interlaced,
					VC4_HDMI_VERTB_VBP));
	unsigned long flags;
	unsigned char gcp;
	bool gcp_en;
	u32 reg;
	int idx;

	if (!drm_dev_enter(drm, &idx))
		return;

	spin_lock_irqsave(&vc4_hdmi->hw_lock, flags);

	HDMI_WRITE(HDMI_HORZA,
		   (vsync_pos ? VC5_HDMI_HORZA_VPOS : 0) |
		   (hsync_pos ? VC5_HDMI_HORZA_HPOS : 0) |
		   VC4_SET_FIELD(mode->hdisplay * pixel_rep,
				 VC5_HDMI_HORZA_HAP) |
		   VC4_SET_FIELD((mode->hsync_start -
				  mode->hdisplay) * pixel_rep,
				 VC5_HDMI_HORZA_HFP));

	HDMI_WRITE(HDMI_HORZB,
		   VC4_SET_FIELD((mode->htotal -
				  mode->hsync_end) * pixel_rep,
				 VC5_HDMI_HORZB_HBP) |
		   VC4_SET_FIELD((mode->hsync_end -
				  mode->hsync_start) * pixel_rep,
				 VC5_HDMI_HORZB_HSP));

	HDMI_WRITE(HDMI_VERTA0, verta);
	HDMI_WRITE(HDMI_VERTA1, verta);

	HDMI_WRITE(HDMI_VERTB0, vertb_even);
	HDMI_WRITE(HDMI_VERTB1, vertb);

	switch (vc4_state->output_bpc) {
	case 12:
		gcp = 6;
		gcp_en = true;
		break;
	case 10:
		gcp = 5;
		gcp_en = true;
		break;
	case 8:
	default:
		gcp = 4;
		gcp_en = false;
		break;
	}

	/*
	 * YCC422 is always 36-bit and not considered deep colour so
	 * doesn't signal in GCP.
	 */
	if (vc4_state->output_format == VC4_HDMI_OUTPUT_YUV422) {
		gcp = 4;
		gcp_en = false;
	}

	reg = HDMI_READ(HDMI_DEEP_COLOR_CONFIG_1);
	reg &= ~(VC5_HDMI_DEEP_COLOR_CONFIG_1_INIT_PACK_PHASE_MASK |
		 VC5_HDMI_DEEP_COLOR_CONFIG_1_COLOR_DEPTH_MASK);
	reg |= VC4_SET_FIELD(2, VC5_HDMI_DEEP_COLOR_CONFIG_1_INIT_PACK_PHASE) |
	       VC4_SET_FIELD(gcp, VC5_HDMI_DEEP_COLOR_CONFIG_1_COLOR_DEPTH);
	HDMI_WRITE(HDMI_DEEP_COLOR_CONFIG_1, reg);

	reg = HDMI_READ(HDMI_GCP_WORD_1);
	reg &= ~VC5_HDMI_GCP_WORD_1_GCP_SUBPACKET_BYTE_1_MASK;
	reg |= VC4_SET_FIELD(gcp, VC5_HDMI_GCP_WORD_1_GCP_SUBPACKET_BYTE_1);
	HDMI_WRITE(HDMI_GCP_WORD_1, reg);

	reg = HDMI_READ(HDMI_GCP_CONFIG);
	reg &= ~VC5_HDMI_GCP_CONFIG_GCP_ENABLE;
	reg |= gcp_en ? VC5_HDMI_GCP_CONFIG_GCP_ENABLE : 0;
	HDMI_WRITE(HDMI_GCP_CONFIG, reg);

	reg = HDMI_READ(HDMI_MISC_CONTROL);
	reg &= ~VC5_HDMI_MISC_CONTROL_PIXEL_REP_MASK;
	reg |= VC4_SET_FIELD(pixel_rep - 1, VC5_HDMI_MISC_CONTROL_PIXEL_REP);
	HDMI_WRITE(HDMI_MISC_CONTROL, reg);

	HDMI_WRITE(HDMI_CLOCK_STOP, 0);

	spin_unlock_irqrestore(&vc4_hdmi->hw_lock, flags);

	drm_dev_exit(idx);
}

static void vc4_hdmi_recenter_fifo(struct vc4_hdmi *vc4_hdmi)
{
	struct drm_device *drm = vc4_hdmi->connector.dev;
	unsigned long flags;
	u32 drift;
	int ret;
	int idx;

	if (!drm_dev_enter(drm, &idx))
		return;

	spin_lock_irqsave(&vc4_hdmi->hw_lock, flags);

	drift = HDMI_READ(HDMI_FIFO_CTL);
	drift &= VC4_HDMI_FIFO_VALID_WRITE_MASK;

	HDMI_WRITE(HDMI_FIFO_CTL,
		   drift & ~VC4_HDMI_FIFO_CTL_RECENTER);
	HDMI_WRITE(HDMI_FIFO_CTL,
		   drift | VC4_HDMI_FIFO_CTL_RECENTER);

	spin_unlock_irqrestore(&vc4_hdmi->hw_lock, flags);

	usleep_range(1000, 1100);

	spin_lock_irqsave(&vc4_hdmi->hw_lock, flags);

	HDMI_WRITE(HDMI_FIFO_CTL,
		   drift & ~VC4_HDMI_FIFO_CTL_RECENTER);
	HDMI_WRITE(HDMI_FIFO_CTL,
		   drift | VC4_HDMI_FIFO_CTL_RECENTER);

	spin_unlock_irqrestore(&vc4_hdmi->hw_lock, flags);

	ret = wait_for(HDMI_READ(HDMI_FIFO_CTL) &
		       VC4_HDMI_FIFO_CTL_RECENTER_DONE, 1);
	WARN_ONCE(ret, "Timeout waiting for "
		  "VC4_HDMI_FIFO_CTL_RECENTER_DONE");

	drm_dev_exit(idx);
}

static void vc4_hdmi_encoder_pre_crtc_configure(struct drm_encoder *encoder,
						struct drm_atomic_state *state)
{
	struct vc4_hdmi *vc4_hdmi = encoder_to_vc4_hdmi(encoder);
	struct drm_device *drm = vc4_hdmi->connector.dev;
	struct drm_connector *connector = &vc4_hdmi->connector;
	struct drm_connector_state *conn_state =
		drm_atomic_get_new_connector_state(state, connector);
	struct vc4_hdmi_connector_state *vc4_conn_state =
		conn_state_to_vc4_hdmi_conn_state(conn_state);
	const struct drm_display_mode *mode = &vc4_hdmi->saved_adjusted_mode;
	unsigned long tmds_char_rate = vc4_conn_state->tmds_char_rate;
	unsigned long bvb_rate, hsm_rate;
	unsigned long flags;
	int ret;
	int idx;

	mutex_lock(&vc4_hdmi->mutex);

	if (!drm_dev_enter(drm, &idx))
		goto out;

	/*
	 * As stated in RPi's vc4 firmware "HDMI state machine (HSM) clock must
	 * be faster than pixel clock, infinitesimally faster, tested in
	 * simulation. Otherwise, exact value is unimportant for HDMI
	 * operation." This conflicts with bcm2835's vc4 documentation, which
	 * states HSM's clock has to be at least 108% of the pixel clock.
	 *
	 * Real life tests reveal that vc4's firmware statement holds up, and
	 * users are able to use pixel clocks closer to HSM's, namely for
	 * 1920x1200@60Hz. So it was decided to have leave a 1% margin between
	 * both clocks. Which, for RPi0-3 implies a maximum pixel clock of
	 * 162MHz.
	 *
	 * Additionally, the AXI clock needs to be at least 25% of
	 * pixel clock, but HSM ends up being the limiting factor.
	 */
	hsm_rate = max_t(unsigned long, 120000000, (tmds_char_rate / 100) * 101);
	ret = clk_set_min_rate(vc4_hdmi->hsm_clock, hsm_rate);
	if (ret) {
		DRM_ERROR("Failed to set HSM clock rate: %d\n", ret);
		goto err_dev_exit;
	}

	ret = pm_runtime_resume_and_get(&vc4_hdmi->pdev->dev);
	if (ret < 0) {
		DRM_ERROR("Failed to retain power domain: %d\n", ret);
		goto err_dev_exit;
	}

	ret = clk_set_rate(vc4_hdmi->pixel_clock, tmds_char_rate);
	if (ret) {
		DRM_ERROR("Failed to set pixel clock rate: %d\n", ret);
		goto err_put_runtime_pm;
	}

	ret = clk_prepare_enable(vc4_hdmi->pixel_clock);
	if (ret) {
		DRM_ERROR("Failed to turn on pixel clock: %d\n", ret);
		goto err_put_runtime_pm;
	}


	vc4_hdmi_cec_update_clk_div(vc4_hdmi);

	if (tmds_char_rate > 297000000)
		bvb_rate = 300000000;
	else if (tmds_char_rate > 148500000)
		bvb_rate = 150000000;
	else
		bvb_rate = 75000000;

	ret = clk_set_min_rate(vc4_hdmi->pixel_bvb_clock, bvb_rate);
	if (ret) {
		DRM_ERROR("Failed to set pixel bvb clock rate: %d\n", ret);
		goto err_disable_pixel_clock;
	}

	ret = clk_prepare_enable(vc4_hdmi->pixel_bvb_clock);
	if (ret) {
		DRM_ERROR("Failed to turn on pixel bvb clock: %d\n", ret);
		goto err_disable_pixel_clock;
	}

	if (vc4_hdmi->variant->phy_init)
		vc4_hdmi->variant->phy_init(vc4_hdmi, vc4_conn_state);

	spin_lock_irqsave(&vc4_hdmi->hw_lock, flags);

	HDMI_WRITE(HDMI_SCHEDULER_CONTROL,
		   HDMI_READ(HDMI_SCHEDULER_CONTROL) |
		   VC4_HDMI_SCHEDULER_CONTROL_MANUAL_FORMAT |
		   VC4_HDMI_SCHEDULER_CONTROL_IGNORE_VSYNC_PREDICTS);

	spin_unlock_irqrestore(&vc4_hdmi->hw_lock, flags);

	if (vc4_hdmi->variant->set_timings)
		vc4_hdmi->variant->set_timings(vc4_hdmi, conn_state, mode);

	drm_dev_exit(idx);

	mutex_unlock(&vc4_hdmi->mutex);

	return;

err_disable_pixel_clock:
	clk_disable_unprepare(vc4_hdmi->pixel_clock);
err_put_runtime_pm:
	pm_runtime_put(&vc4_hdmi->pdev->dev);
err_dev_exit:
	drm_dev_exit(idx);
out:
	mutex_unlock(&vc4_hdmi->mutex);
	return;
}

static void vc4_hdmi_encoder_pre_crtc_enable(struct drm_encoder *encoder,
					     struct drm_atomic_state *state)
{
	struct vc4_hdmi *vc4_hdmi = encoder_to_vc4_hdmi(encoder);
	struct drm_device *drm = vc4_hdmi->connector.dev;
	struct drm_connector *connector = &vc4_hdmi->connector;
	const struct drm_display_mode *mode = &vc4_hdmi->saved_adjusted_mode;
	struct drm_connector_state *conn_state =
		drm_atomic_get_new_connector_state(state, connector);
	unsigned long flags;
	int idx;

	mutex_lock(&vc4_hdmi->mutex);

	if (!drm_dev_enter(drm, &idx))
		goto out;

	if (vc4_hdmi->variant->csc_setup)
		vc4_hdmi->variant->csc_setup(vc4_hdmi, conn_state, mode);

	spin_lock_irqsave(&vc4_hdmi->hw_lock, flags);
	HDMI_WRITE(HDMI_FIFO_CTL, VC4_HDMI_FIFO_CTL_MASTER_SLAVE_N);
	spin_unlock_irqrestore(&vc4_hdmi->hw_lock, flags);

	drm_dev_exit(idx);

out:
	mutex_unlock(&vc4_hdmi->mutex);
}

static void vc4_hdmi_encoder_post_crtc_enable(struct drm_encoder *encoder,
					      struct drm_atomic_state *state)
{
	struct vc4_hdmi *vc4_hdmi = encoder_to_vc4_hdmi(encoder);
	struct drm_device *drm = vc4_hdmi->connector.dev;
	const struct drm_display_mode *mode = &vc4_hdmi->saved_adjusted_mode;
	struct drm_display_info *display = &vc4_hdmi->connector.display_info;
	bool hsync_pos = mode->flags & DRM_MODE_FLAG_PHSYNC;
	bool vsync_pos = mode->flags & DRM_MODE_FLAG_PVSYNC;
	unsigned long flags;
	int ret;
	int idx;

	mutex_lock(&vc4_hdmi->mutex);

	if (!drm_dev_enter(drm, &idx))
		goto out;

	spin_lock_irqsave(&vc4_hdmi->hw_lock, flags);

	HDMI_WRITE(HDMI_VID_CTL,
		   VC4_HD_VID_CTL_ENABLE |
		   VC4_HD_VID_CTL_CLRRGB |
		   VC4_HD_VID_CTL_UNDERFLOW_ENABLE |
		   VC4_HD_VID_CTL_FRAME_COUNTER_RESET |
		   (vsync_pos ? 0 : VC4_HD_VID_CTL_VSYNC_LOW) |
		   (hsync_pos ? 0 : VC4_HD_VID_CTL_HSYNC_LOW));

	HDMI_WRITE(HDMI_VID_CTL,
		   HDMI_READ(HDMI_VID_CTL) & ~VC4_HD_VID_CTL_BLANKPIX);

	if (display->is_hdmi) {
		HDMI_WRITE(HDMI_SCHEDULER_CONTROL,
			   HDMI_READ(HDMI_SCHEDULER_CONTROL) |
			   VC4_HDMI_SCHEDULER_CONTROL_MODE_HDMI);

		spin_unlock_irqrestore(&vc4_hdmi->hw_lock, flags);

		ret = wait_for(HDMI_READ(HDMI_SCHEDULER_CONTROL) &
			       VC4_HDMI_SCHEDULER_CONTROL_HDMI_ACTIVE, 1000);
		WARN_ONCE(ret, "Timeout waiting for "
			  "VC4_HDMI_SCHEDULER_CONTROL_HDMI_ACTIVE\n");
	} else {
		HDMI_WRITE(HDMI_RAM_PACKET_CONFIG,
			   HDMI_READ(HDMI_RAM_PACKET_CONFIG) &
			   ~(VC4_HDMI_RAM_PACKET_ENABLE));
		HDMI_WRITE(HDMI_SCHEDULER_CONTROL,
			   HDMI_READ(HDMI_SCHEDULER_CONTROL) &
			   ~VC4_HDMI_SCHEDULER_CONTROL_MODE_HDMI);

		spin_unlock_irqrestore(&vc4_hdmi->hw_lock, flags);

		ret = wait_for(!(HDMI_READ(HDMI_SCHEDULER_CONTROL) &
				 VC4_HDMI_SCHEDULER_CONTROL_HDMI_ACTIVE), 1000);
		WARN_ONCE(ret, "Timeout waiting for "
			  "!VC4_HDMI_SCHEDULER_CONTROL_HDMI_ACTIVE\n");
	}

	if (display->is_hdmi) {
		spin_lock_irqsave(&vc4_hdmi->hw_lock, flags);

		WARN_ON(!(HDMI_READ(HDMI_SCHEDULER_CONTROL) &
			  VC4_HDMI_SCHEDULER_CONTROL_HDMI_ACTIVE));

		HDMI_WRITE(HDMI_RAM_PACKET_CONFIG,
			   VC4_HDMI_RAM_PACKET_ENABLE);

		spin_unlock_irqrestore(&vc4_hdmi->hw_lock, flags);
		vc4_hdmi->packet_ram_enabled = true;

		vc4_hdmi_set_infoframes(encoder);
	}

	vc4_hdmi_recenter_fifo(vc4_hdmi);
	vc4_hdmi_enable_scrambling(encoder);

	drm_dev_exit(idx);

out:
	mutex_unlock(&vc4_hdmi->mutex);
}

static void vc4_hdmi_encoder_atomic_mode_set(struct drm_encoder *encoder,
					     struct drm_crtc_state *crtc_state,
					     struct drm_connector_state *conn_state)
{
	struct vc4_hdmi *vc4_hdmi = encoder_to_vc4_hdmi(encoder);
	struct vc4_hdmi_connector_state *vc4_state =
		conn_state_to_vc4_hdmi_conn_state(conn_state);

	mutex_lock(&vc4_hdmi->mutex);
	drm_mode_copy(&vc4_hdmi->saved_adjusted_mode,
		      &crtc_state->adjusted_mode);
	vc4_hdmi->output_bpc = vc4_state->output_bpc;
	vc4_hdmi->output_format = vc4_state->output_format;
	mutex_unlock(&vc4_hdmi->mutex);
}

static bool
vc4_hdmi_sink_supports_format_bpc(const struct vc4_hdmi *vc4_hdmi,
				  const struct drm_display_info *info,
				  const struct drm_display_mode *mode,
				  unsigned int format, unsigned int bpc)
{
	struct drm_device *dev = vc4_hdmi->connector.dev;
	u8 vic = drm_match_cea_mode(mode);

	if (vic == 1 && bpc != 8) {
		drm_dbg(dev, "VIC1 requires a bpc of 8, got %u\n", bpc);
		return false;
	}

	if (!info->is_hdmi &&
	    (format != VC4_HDMI_OUTPUT_RGB || bpc != 8)) {
		drm_dbg(dev, "DVI Monitors require an RGB output at 8 bpc\n");
		return false;
	}

	switch (format) {
	case VC4_HDMI_OUTPUT_RGB:
		drm_dbg(dev, "RGB Format, checking the constraints.\n");

		if (!(info->color_formats & DRM_COLOR_FORMAT_RGB444))
			return false;

		if (bpc == 10 && !(info->edid_hdmi_rgb444_dc_modes & DRM_EDID_HDMI_DC_30)) {
			drm_dbg(dev, "10 BPC but sink doesn't support Deep Color 30.\n");
			return false;
		}

		if (bpc == 12 && !(info->edid_hdmi_rgb444_dc_modes & DRM_EDID_HDMI_DC_36)) {
			drm_dbg(dev, "12 BPC but sink doesn't support Deep Color 36.\n");
			return false;
		}

		drm_dbg(dev, "RGB format supported in that configuration.\n");

		return true;

	case VC4_HDMI_OUTPUT_YUV422:
		drm_dbg(dev, "YUV422 format, checking the constraints.\n");

		if (!(info->color_formats & DRM_COLOR_FORMAT_YCBCR422)) {
			drm_dbg(dev, "Sink doesn't support YUV422.\n");
			return false;
		}

		if (bpc != 12) {
			drm_dbg(dev, "YUV422 only supports 12 bpc.\n");
			return false;
		}

		drm_dbg(dev, "YUV422 format supported in that configuration.\n");

		return true;

	case VC4_HDMI_OUTPUT_YUV444:
		drm_dbg(dev, "YUV444 format, checking the constraints.\n");

		if (!(info->color_formats & DRM_COLOR_FORMAT_YCBCR444)) {
			drm_dbg(dev, "Sink doesn't support YUV444.\n");
			return false;
		}

		if (bpc == 10 && !(info->edid_hdmi_ycbcr444_dc_modes & DRM_EDID_HDMI_DC_30)) {
			drm_dbg(dev, "10 BPC but sink doesn't support Deep Color 30.\n");
			return false;
		}

		if (bpc == 12 && !(info->edid_hdmi_ycbcr444_dc_modes & DRM_EDID_HDMI_DC_36)) {
			drm_dbg(dev, "12 BPC but sink doesn't support Deep Color 36.\n");
			return false;
		}

		drm_dbg(dev, "YUV444 format supported in that configuration.\n");

		return true;
	}

	return false;
}

static enum drm_mode_status
vc4_hdmi_encoder_clock_valid(const struct vc4_hdmi *vc4_hdmi,
			     unsigned long long clock)
{
	const struct drm_connector *connector = &vc4_hdmi->connector;
	const struct drm_display_info *info = &connector->display_info;

	if (clock > vc4_hdmi->variant->max_pixel_clock)
		return MODE_CLOCK_HIGH;

	if (vc4_hdmi->disable_4kp60 && clock > HDMI_14_MAX_TMDS_CLK)
		return MODE_CLOCK_HIGH;

	if (info->max_tmds_clock && clock > (info->max_tmds_clock * 1000))
		return MODE_CLOCK_HIGH;

	return MODE_OK;
}

static unsigned long long
vc4_hdmi_encoder_compute_mode_clock(const struct drm_display_mode *mode,
				    unsigned int bpc,
				    enum vc4_hdmi_output_format fmt)
{
	unsigned long long clock = mode->clock * 1000ULL;

	if (mode->flags & DRM_MODE_FLAG_DBLCLK)
		clock = clock * 2;

	if (fmt == VC4_HDMI_OUTPUT_YUV422)
		bpc = 8;

	clock = clock * bpc;
	do_div(clock, 8);

	return clock;
}

static int
vc4_hdmi_encoder_compute_clock(const struct vc4_hdmi *vc4_hdmi,
			       struct vc4_hdmi_connector_state *vc4_state,
			       const struct drm_display_mode *mode,
			       unsigned int bpc, unsigned int fmt)
{
	unsigned long long clock;

	clock = vc4_hdmi_encoder_compute_mode_clock(mode, bpc, fmt);
	if (vc4_hdmi_encoder_clock_valid(vc4_hdmi, clock) != MODE_OK)
		return -EINVAL;

	vc4_state->tmds_char_rate = clock;

	return 0;
}

static int
vc4_hdmi_encoder_compute_format(const struct vc4_hdmi *vc4_hdmi,
				struct vc4_hdmi_connector_state *vc4_state,
				const struct drm_display_mode *mode,
				unsigned int bpc)
{
	struct drm_device *dev = vc4_hdmi->connector.dev;
	const struct drm_connector *connector = &vc4_hdmi->connector;
	const struct drm_display_info *info = &connector->display_info;
	unsigned int format;

	drm_dbg(dev, "Trying with an RGB output\n");

	format = VC4_HDMI_OUTPUT_RGB;
	if (vc4_hdmi_sink_supports_format_bpc(vc4_hdmi, info, mode, format, bpc)) {
		int ret;

		ret = vc4_hdmi_encoder_compute_clock(vc4_hdmi, vc4_state,
						     mode, bpc, format);
		if (!ret) {
			vc4_state->output_format = format;
			return 0;
		}
	}

	drm_dbg(dev, "Failed, Trying with an YUV422 output\n");

	format = VC4_HDMI_OUTPUT_YUV422;
	if (vc4_hdmi_sink_supports_format_bpc(vc4_hdmi, info, mode, format, bpc)) {
		int ret;

		ret = vc4_hdmi_encoder_compute_clock(vc4_hdmi, vc4_state,
						     mode, bpc, format);
		if (!ret) {
			vc4_state->output_format = format;
			return 0;
		}
	}

	drm_dbg(dev, "Failed. No Format Supported for that bpc count.\n");

	return -EINVAL;
}

static int
vc4_hdmi_encoder_compute_config(const struct vc4_hdmi *vc4_hdmi,
				struct vc4_hdmi_connector_state *vc4_state,
				const struct drm_display_mode *mode)
{
	struct drm_device *dev = vc4_hdmi->connector.dev;
	struct drm_connector_state *conn_state = &vc4_state->base;
	unsigned int max_bpc = clamp_t(unsigned int, conn_state->max_bpc, 8, 12);
	unsigned int bpc;
	int ret;

	for (bpc = max_bpc; bpc >= 8; bpc -= 2) {
		drm_dbg(dev, "Trying with a %d bpc output\n", bpc);

		ret = vc4_hdmi_encoder_compute_format(vc4_hdmi, vc4_state,
						      mode, bpc);
		if (ret)
			continue;

		vc4_state->output_bpc = bpc;

		drm_dbg(dev,
			"Mode %ux%u @ %uHz: Found configuration: bpc: %u, fmt: %s, clock: %llu\n",
			mode->hdisplay, mode->vdisplay, drm_mode_vrefresh(mode),
			vc4_state->output_bpc,
			vc4_hdmi_output_fmt_str(vc4_state->output_format),
			vc4_state->tmds_char_rate);

		break;
	}

	return ret;
}

#define WIFI_2_4GHz_CH1_MIN_FREQ	2400000000ULL
#define WIFI_2_4GHz_CH1_MAX_FREQ	2422000000ULL

static int vc4_hdmi_encoder_atomic_check(struct drm_encoder *encoder,
					 struct drm_crtc_state *crtc_state,
					 struct drm_connector_state *conn_state)
{
	struct vc4_hdmi *vc4_hdmi = encoder_to_vc4_hdmi(encoder);
	struct drm_connector *connector = &vc4_hdmi->connector;
	struct drm_connector_state *old_conn_state =
		drm_atomic_get_old_connector_state(conn_state->state, connector);
	struct vc4_hdmi_connector_state *old_vc4_state =
		conn_state_to_vc4_hdmi_conn_state(old_conn_state);
	struct vc4_hdmi_connector_state *vc4_state = conn_state_to_vc4_hdmi_conn_state(conn_state);
	struct drm_display_mode *mode = &crtc_state->adjusted_mode;
	unsigned long long tmds_char_rate = mode->clock * 1000;
	unsigned long long tmds_bit_rate;
	int ret;

	if (vc4_hdmi->variant->unsupported_odd_h_timings) {
		if (mode->flags & DRM_MODE_FLAG_DBLCLK) {
			/* Only try to fixup DBLCLK modes to get 480i and 576i
			 * working.
			 * A generic solution for all modes with odd horizontal
			 * timing values seems impossible based on trying to
			 * solve it for 1366x768 monitors.
			 */
			if ((mode->hsync_start - mode->hdisplay) & 1)
				mode->hsync_start--;
			if ((mode->hsync_end - mode->hsync_start) & 1)
				mode->hsync_end--;
		}

		/* Now check whether we still have odd values remaining */
		if ((mode->hdisplay % 2) || (mode->hsync_start % 2) ||
		    (mode->hsync_end % 2) || (mode->htotal % 2))
			return -EINVAL;
	}

	/*
	 * The 1440p@60 pixel rate is in the same range than the first
	 * WiFi channel (between 2.4GHz and 2.422GHz with 22MHz
	 * bandwidth). Slightly lower the frequency to bring it out of
	 * the WiFi range.
	 */
	tmds_bit_rate = tmds_char_rate * 10;
	if (vc4_hdmi->disable_wifi_frequencies &&
	    (tmds_bit_rate >= WIFI_2_4GHz_CH1_MIN_FREQ &&
	     tmds_bit_rate <= WIFI_2_4GHz_CH1_MAX_FREQ)) {
		mode->clock = 238560;
		tmds_char_rate = mode->clock * 1000;
	}

	ret = vc4_hdmi_encoder_compute_config(vc4_hdmi, vc4_state, mode);
	if (ret)
		return ret;

	/* vc4_hdmi_encoder_compute_config may have changed output_bpc and/or output_format */
	if (vc4_state->output_bpc != old_vc4_state->output_bpc ||
	    vc4_state->output_format != old_vc4_state->output_format)
		crtc_state->mode_changed = true;

	return 0;
}

static enum drm_mode_status
vc4_hdmi_encoder_mode_valid(struct drm_encoder *encoder,
			    const struct drm_display_mode *mode)
{
	struct vc4_hdmi *vc4_hdmi = encoder_to_vc4_hdmi(encoder);

	if (vc4_hdmi->variant->unsupported_odd_h_timings &&
	    !(mode->flags & DRM_MODE_FLAG_DBLCLK) &&
	    ((mode->hdisplay % 2) || (mode->hsync_start % 2) ||
	     (mode->hsync_end % 2) || (mode->htotal % 2)))
		return MODE_H_ILLEGAL;

	return vc4_hdmi_encoder_clock_valid(vc4_hdmi, mode->clock * 1000);
}

static const struct drm_encoder_helper_funcs vc4_hdmi_encoder_helper_funcs = {
	.atomic_check = vc4_hdmi_encoder_atomic_check,
	.atomic_mode_set = vc4_hdmi_encoder_atomic_mode_set,
	.mode_valid = vc4_hdmi_encoder_mode_valid,
};

static int vc4_hdmi_late_register(struct drm_encoder *encoder)
{
	struct drm_device *drm = encoder->dev;
	struct vc4_hdmi *vc4_hdmi = encoder_to_vc4_hdmi(encoder);
	const struct vc4_hdmi_variant *variant = vc4_hdmi->variant;
	int ret;

	ret = vc4_debugfs_add_file(drm->primary, variant->debugfs_name,
				   vc4_hdmi_debugfs_regs,
				   vc4_hdmi);
	if (ret)
		return ret;

	return 0;
}

static const struct drm_encoder_funcs vc4_hdmi_encoder_funcs = {
	.late_register = vc4_hdmi_late_register,
};

static u32 vc4_hdmi_channel_map(struct vc4_hdmi *vc4_hdmi, u32 channel_mask)
{
	int i;
	u32 channel_map = 0;

	for (i = 0; i < 8; i++) {
		if (channel_mask & BIT(i))
			channel_map |= i << (3 * i);
	}
	return channel_map;
}

static u32 vc5_hdmi_channel_map(struct vc4_hdmi *vc4_hdmi, u32 channel_mask)
{
	int i;
	u32 channel_map = 0;

	for (i = 0; i < 8; i++) {
		if (channel_mask & BIT(i))
			channel_map |= i << (4 * i);
	}
	return channel_map;
}

static bool vc5_hdmi_hp_detect(struct vc4_hdmi *vc4_hdmi)
{
	struct drm_device *drm = vc4_hdmi->connector.dev;
	unsigned long flags;
	u32 hotplug;
	int idx;

	if (!drm_dev_enter(drm, &idx))
		return false;

	spin_lock_irqsave(&vc4_hdmi->hw_lock, flags);
	hotplug = HDMI_READ(HDMI_HOTPLUG);
	spin_unlock_irqrestore(&vc4_hdmi->hw_lock, flags);

	drm_dev_exit(idx);

	return !!(hotplug & VC4_HDMI_HOTPLUG_CONNECTED);
}

/* HDMI audio codec callbacks */
static void vc4_hdmi_audio_set_mai_clock(struct vc4_hdmi *vc4_hdmi,
					 unsigned int samplerate)
{
	struct drm_device *drm = vc4_hdmi->connector.dev;
	u32 hsm_clock;
	unsigned long flags;
	unsigned long n, m;
	int idx;

	if (!drm_dev_enter(drm, &idx))
		return;

	hsm_clock = clk_get_rate(vc4_hdmi->audio_clock);
	rational_best_approximation(hsm_clock, samplerate,
				    VC4_HD_MAI_SMP_N_MASK >>
				    VC4_HD_MAI_SMP_N_SHIFT,
				    (VC4_HD_MAI_SMP_M_MASK >>
				     VC4_HD_MAI_SMP_M_SHIFT) + 1,
				    &n, &m);

	spin_lock_irqsave(&vc4_hdmi->hw_lock, flags);
	HDMI_WRITE(HDMI_MAI_SMP,
		   VC4_SET_FIELD(n, VC4_HD_MAI_SMP_N) |
		   VC4_SET_FIELD(m - 1, VC4_HD_MAI_SMP_M));
	spin_unlock_irqrestore(&vc4_hdmi->hw_lock, flags);

	drm_dev_exit(idx);
}

static void vc4_hdmi_set_n_cts(struct vc4_hdmi *vc4_hdmi, unsigned int samplerate)
{
	const struct drm_display_mode *mode = &vc4_hdmi->saved_adjusted_mode;
	u32 n, cts;
	u64 tmp;

	lockdep_assert_held(&vc4_hdmi->mutex);
	lockdep_assert_held(&vc4_hdmi->hw_lock);

	n = 128 * samplerate / 1000;
	tmp = (u64)(mode->clock * 1000) * n;
	do_div(tmp, 128 * samplerate);
	cts = tmp;

	HDMI_WRITE(HDMI_CRP_CFG,
		   VC4_HDMI_CRP_CFG_EXTERNAL_CTS_EN |
		   VC4_SET_FIELD(n, VC4_HDMI_CRP_CFG_N));

	/*
	 * We could get slightly more accurate clocks in some cases by
	 * providing a CTS_1 value.  The two CTS values are alternated
	 * between based on the period fields
	 */
	HDMI_WRITE(HDMI_CTS_0, cts);
	HDMI_WRITE(HDMI_CTS_1, cts);
}

static inline struct vc4_hdmi *dai_to_hdmi(struct snd_soc_dai *dai)
{
	struct snd_soc_card *card = snd_soc_dai_get_drvdata(dai);

	return snd_soc_card_get_drvdata(card);
}

static bool vc4_hdmi_audio_can_stream(struct vc4_hdmi *vc4_hdmi)
{
	struct drm_display_info *display = &vc4_hdmi->connector.display_info;

	lockdep_assert_held(&vc4_hdmi->mutex);

	/*
	 * If the encoder is currently in DVI mode, treat the codec DAI
	 * as missing.
	 */
	if (!display->is_hdmi)
		return false;

	return true;
}

static int vc4_hdmi_audio_startup(struct device *dev, void *data)
{
	struct vc4_hdmi *vc4_hdmi = dev_get_drvdata(dev);
	struct drm_device *drm = vc4_hdmi->connector.dev;
	unsigned long flags;
	int ret = 0;
	int idx;

	mutex_lock(&vc4_hdmi->mutex);

	if (!drm_dev_enter(drm, &idx)) {
		ret = -ENODEV;
		goto out;
	}

	if (!vc4_hdmi_audio_can_stream(vc4_hdmi)) {
		ret = -ENODEV;
		goto out_dev_exit;
	}

	vc4_hdmi->audio.streaming = true;

	spin_lock_irqsave(&vc4_hdmi->hw_lock, flags);
	HDMI_WRITE(HDMI_MAI_CTL,
		   VC4_HD_MAI_CTL_RESET |
		   VC4_HD_MAI_CTL_FLUSH |
		   VC4_HD_MAI_CTL_DLATE |
		   VC4_HD_MAI_CTL_ERRORE |
		   VC4_HD_MAI_CTL_ERRORF);
	spin_unlock_irqrestore(&vc4_hdmi->hw_lock, flags);

	if (vc4_hdmi->variant->phy_rng_enable)
		vc4_hdmi->variant->phy_rng_enable(vc4_hdmi);

out_dev_exit:
	drm_dev_exit(idx);
out:
	mutex_unlock(&vc4_hdmi->mutex);

	return ret;
}

static void vc4_hdmi_audio_reset(struct vc4_hdmi *vc4_hdmi)
{
	struct drm_encoder *encoder = &vc4_hdmi->encoder.base;
	struct device *dev = &vc4_hdmi->pdev->dev;
	unsigned long flags;
	int ret;

	lockdep_assert_held(&vc4_hdmi->mutex);

	vc4_hdmi->audio.streaming = false;
	ret = vc4_hdmi_stop_packet(encoder, HDMI_INFOFRAME_TYPE_AUDIO, false);
	if (ret)
		dev_err(dev, "Failed to stop audio infoframe: %d\n", ret);

	spin_lock_irqsave(&vc4_hdmi->hw_lock, flags);

	HDMI_WRITE(HDMI_MAI_CTL, VC4_HD_MAI_CTL_RESET);
	HDMI_WRITE(HDMI_MAI_CTL, VC4_HD_MAI_CTL_ERRORF);
	HDMI_WRITE(HDMI_MAI_CTL, VC4_HD_MAI_CTL_FLUSH);

	spin_unlock_irqrestore(&vc4_hdmi->hw_lock, flags);
}

static void vc4_hdmi_audio_shutdown(struct device *dev, void *data)
{
	struct vc4_hdmi *vc4_hdmi = dev_get_drvdata(dev);
	struct drm_device *drm = vc4_hdmi->connector.dev;
	unsigned long flags;
	int idx;

	mutex_lock(&vc4_hdmi->mutex);

	if (!drm_dev_enter(drm, &idx))
		goto out;

	spin_lock_irqsave(&vc4_hdmi->hw_lock, flags);

	HDMI_WRITE(HDMI_MAI_CTL,
		   VC4_HD_MAI_CTL_DLATE |
		   VC4_HD_MAI_CTL_ERRORE |
		   VC4_HD_MAI_CTL_ERRORF);

	spin_unlock_irqrestore(&vc4_hdmi->hw_lock, flags);

	if (vc4_hdmi->variant->phy_rng_disable)
		vc4_hdmi->variant->phy_rng_disable(vc4_hdmi);

	vc4_hdmi->audio.streaming = false;
	vc4_hdmi_audio_reset(vc4_hdmi);

	drm_dev_exit(idx);

out:
	mutex_unlock(&vc4_hdmi->mutex);
}

static int sample_rate_to_mai_fmt(int samplerate)
{
	switch (samplerate) {
	case 8000:
		return VC4_HDMI_MAI_SAMPLE_RATE_8000;
	case 11025:
		return VC4_HDMI_MAI_SAMPLE_RATE_11025;
	case 12000:
		return VC4_HDMI_MAI_SAMPLE_RATE_12000;
	case 16000:
		return VC4_HDMI_MAI_SAMPLE_RATE_16000;
	case 22050:
		return VC4_HDMI_MAI_SAMPLE_RATE_22050;
	case 24000:
		return VC4_HDMI_MAI_SAMPLE_RATE_24000;
	case 32000:
		return VC4_HDMI_MAI_SAMPLE_RATE_32000;
	case 44100:
		return VC4_HDMI_MAI_SAMPLE_RATE_44100;
	case 48000:
		return VC4_HDMI_MAI_SAMPLE_RATE_48000;
	case 64000:
		return VC4_HDMI_MAI_SAMPLE_RATE_64000;
	case 88200:
		return VC4_HDMI_MAI_SAMPLE_RATE_88200;
	case 96000:
		return VC4_HDMI_MAI_SAMPLE_RATE_96000;
	case 128000:
		return VC4_HDMI_MAI_SAMPLE_RATE_128000;
	case 176400:
		return VC4_HDMI_MAI_SAMPLE_RATE_176400;
	case 192000:
		return VC4_HDMI_MAI_SAMPLE_RATE_192000;
	default:
		return VC4_HDMI_MAI_SAMPLE_RATE_NOT_INDICATED;
	}
}

/* HDMI audio codec callbacks */
static int vc4_hdmi_audio_prepare(struct device *dev, void *data,
				  struct hdmi_codec_daifmt *daifmt,
				  struct hdmi_codec_params *params)
{
	struct vc4_hdmi *vc4_hdmi = dev_get_drvdata(dev);
	struct drm_device *drm = vc4_hdmi->connector.dev;
	struct drm_encoder *encoder = &vc4_hdmi->encoder.base;
	unsigned int sample_rate = params->sample_rate;
	unsigned int channels = params->channels;
	unsigned long flags;
	u32 audio_packet_config, channel_mask;
	u32 channel_map;
	u32 mai_audio_format;
	u32 mai_sample_rate;
	int ret = 0;
	int idx;

	dev_dbg(dev, "%s: %u Hz, %d bit, %d channels\n", __func__,
		sample_rate, params->sample_width, channels);

	mutex_lock(&vc4_hdmi->mutex);

	if (!drm_dev_enter(drm, &idx)) {
		ret = -ENODEV;
		goto out;
	}

	if (!vc4_hdmi_audio_can_stream(vc4_hdmi)) {
		ret = -EINVAL;
		goto out_dev_exit;
	}

	vc4_hdmi_audio_set_mai_clock(vc4_hdmi, sample_rate);

	spin_lock_irqsave(&vc4_hdmi->hw_lock, flags);
	HDMI_WRITE(HDMI_MAI_CTL,
		   VC4_SET_FIELD(channels, VC4_HD_MAI_CTL_CHNUM) |
		   VC4_HD_MAI_CTL_WHOLSMP |
		   VC4_HD_MAI_CTL_CHALIGN |
		   VC4_HD_MAI_CTL_ENABLE);

	mai_sample_rate = sample_rate_to_mai_fmt(sample_rate);
	if (params->iec.status[0] & IEC958_AES0_NONAUDIO &&
	    params->channels == 8)
		mai_audio_format = VC4_HDMI_MAI_FORMAT_HBR;
	else
		mai_audio_format = VC4_HDMI_MAI_FORMAT_PCM;
	HDMI_WRITE(HDMI_MAI_FMT,
		   VC4_SET_FIELD(mai_sample_rate,
				 VC4_HDMI_MAI_FORMAT_SAMPLE_RATE) |
		   VC4_SET_FIELD(mai_audio_format,
				 VC4_HDMI_MAI_FORMAT_AUDIO_FORMAT));

	/* The B frame identifier should match the value used by alsa-lib (8) */
	audio_packet_config =
		VC4_HDMI_AUDIO_PACKET_ZERO_DATA_ON_SAMPLE_FLAT |
		VC4_HDMI_AUDIO_PACKET_ZERO_DATA_ON_INACTIVE_CHANNELS |
		VC4_SET_FIELD(0x8, VC4_HDMI_AUDIO_PACKET_B_FRAME_IDENTIFIER);

	channel_mask = GENMASK(channels - 1, 0);
	audio_packet_config |= VC4_SET_FIELD(channel_mask,
					     VC4_HDMI_AUDIO_PACKET_CEA_MASK);

	/* Set the MAI threshold */
	HDMI_WRITE(HDMI_MAI_THR,
		   VC4_SET_FIELD(0x08, VC4_HD_MAI_THR_PANICHIGH) |
		   VC4_SET_FIELD(0x08, VC4_HD_MAI_THR_PANICLOW) |
		   VC4_SET_FIELD(0x06, VC4_HD_MAI_THR_DREQHIGH) |
		   VC4_SET_FIELD(0x08, VC4_HD_MAI_THR_DREQLOW));

	HDMI_WRITE(HDMI_MAI_CONFIG,
		   VC4_HDMI_MAI_CONFIG_BIT_REVERSE |
		   VC4_HDMI_MAI_CONFIG_FORMAT_REVERSE |
		   VC4_SET_FIELD(channel_mask, VC4_HDMI_MAI_CHANNEL_MASK));

	channel_map = vc4_hdmi->variant->channel_map(vc4_hdmi, channel_mask);
	HDMI_WRITE(HDMI_MAI_CHANNEL_MAP, channel_map);
	HDMI_WRITE(HDMI_AUDIO_PACKET_CONFIG, audio_packet_config);

	vc4_hdmi_set_n_cts(vc4_hdmi, sample_rate);

	spin_unlock_irqrestore(&vc4_hdmi->hw_lock, flags);

	memcpy(&vc4_hdmi->audio.infoframe, &params->cea, sizeof(params->cea));
	vc4_hdmi_set_audio_infoframe(encoder);

out_dev_exit:
	drm_dev_exit(idx);
out:
	mutex_unlock(&vc4_hdmi->mutex);

	return ret;
}

static const struct snd_soc_component_driver vc4_hdmi_audio_cpu_dai_comp = {
	.name = "vc4-hdmi-cpu-dai-component",
	.legacy_dai_naming = 1,
};

static int vc4_hdmi_audio_cpu_dai_probe(struct snd_soc_dai *dai)
{
	struct vc4_hdmi *vc4_hdmi = dai_to_hdmi(dai);

	snd_soc_dai_init_dma_data(dai, &vc4_hdmi->audio.dma_data, NULL);

	return 0;
}

static struct snd_soc_dai_driver vc4_hdmi_audio_cpu_dai_drv = {
	.name = "vc4-hdmi-cpu-dai",
	.probe  = vc4_hdmi_audio_cpu_dai_probe,
	.playback = {
		.stream_name = "Playback",
		.channels_min = 1,
		.channels_max = 8,
		.rates = SNDRV_PCM_RATE_32000 | SNDRV_PCM_RATE_44100 |
			 SNDRV_PCM_RATE_48000 | SNDRV_PCM_RATE_88200 |
			 SNDRV_PCM_RATE_96000 | SNDRV_PCM_RATE_176400 |
			 SNDRV_PCM_RATE_192000,
		.formats = SNDRV_PCM_FMTBIT_IEC958_SUBFRAME_LE,
	},
};

static const struct snd_dmaengine_pcm_config pcm_conf = {
	.chan_names[SNDRV_PCM_STREAM_PLAYBACK] = "audio-rx",
	.prepare_slave_config = snd_dmaengine_pcm_prepare_slave_config,
};

static int vc4_hdmi_audio_get_eld(struct device *dev, void *data,
				  uint8_t *buf, size_t len)
{
	struct vc4_hdmi *vc4_hdmi = dev_get_drvdata(dev);
	struct drm_connector *connector = &vc4_hdmi->connector;

	mutex_lock(&vc4_hdmi->mutex);
	memcpy(buf, connector->eld, min(sizeof(connector->eld), len));
	mutex_unlock(&vc4_hdmi->mutex);

	return 0;
}

static const struct hdmi_codec_ops vc4_hdmi_codec_ops = {
	.get_eld = vc4_hdmi_audio_get_eld,
	.prepare = vc4_hdmi_audio_prepare,
	.audio_shutdown = vc4_hdmi_audio_shutdown,
	.audio_startup = vc4_hdmi_audio_startup,
};

static struct hdmi_codec_pdata vc4_hdmi_codec_pdata = {
	.ops = &vc4_hdmi_codec_ops,
	.max_i2s_channels = 8,
	.i2s = 1,
};

static void vc4_hdmi_audio_codec_release(void *ptr)
{
	struct vc4_hdmi *vc4_hdmi = ptr;

	platform_device_unregister(vc4_hdmi->audio.codec_pdev);
	vc4_hdmi->audio.codec_pdev = NULL;
}

static int vc4_hdmi_audio_init(struct vc4_hdmi *vc4_hdmi)
{
	const struct vc4_hdmi_register *mai_data =
		&vc4_hdmi->variant->registers[HDMI_MAI_DATA];
	struct snd_soc_dai_link *dai_link = &vc4_hdmi->audio.link;
	struct snd_soc_card *card = &vc4_hdmi->audio.card;
	struct device *dev = &vc4_hdmi->pdev->dev;
	struct platform_device *codec_pdev;
	const __be32 *addr;
	int index, len;
	int ret;

	/*
	 * ASoC makes it a bit hard to retrieve a pointer to the
	 * vc4_hdmi structure. Registering the card will overwrite our
	 * device drvdata with a pointer to the snd_soc_card structure,
	 * which can then be used to retrieve whatever drvdata we want
	 * to associate.
	 *
	 * However, that doesn't fly in the case where we wouldn't
	 * register an ASoC card (because of an old DT that is missing
	 * the dmas properties for example), then the card isn't
	 * registered and the device drvdata wouldn't be set.
	 *
	 * We can deal with both cases by making sure a snd_soc_card
	 * pointer and a vc4_hdmi structure are pointing to the same
	 * memory address, so we can treat them indistinctly without any
	 * issue.
	 */
	BUILD_BUG_ON(offsetof(struct vc4_hdmi_audio, card) != 0);
	BUILD_BUG_ON(offsetof(struct vc4_hdmi, audio) != 0);

	if (!of_find_property(dev->of_node, "dmas", &len) || !len) {
		dev_warn(dev,
			 "'dmas' DT property is missing or empty, no HDMI audio\n");
		return 0;
	}

	if (mai_data->reg != VC4_HD) {
		WARN_ONCE(true, "MAI isn't in the HD block\n");
		return -EINVAL;
	}

	/*
	 * Get the physical address of VC4_HD_MAI_DATA. We need to retrieve
	 * the bus address specified in the DT, because the physical address
	 * (the one returned by platform_get_resource()) is not appropriate
	 * for DMA transfers.
	 * This VC/MMU should probably be exposed to avoid this kind of hacks.
	 */
	index = of_property_match_string(dev->of_node, "reg-names", "hd");
	/* Before BCM2711, we don't have a named register range */
	if (index < 0)
		index = 1;

	addr = of_get_address(dev->of_node, index, NULL, NULL);

	vc4_hdmi->audio.dma_data.addr = be32_to_cpup(addr) + mai_data->offset;
	vc4_hdmi->audio.dma_data.addr_width = DMA_SLAVE_BUSWIDTH_4_BYTES;
	vc4_hdmi->audio.dma_data.maxburst = 2;

	/*
	 * NOTE: Strictly speaking, we should probably use a DRM-managed
	 * registration there to avoid removing all the audio components
	 * by the time the driver doesn't have any user anymore.
	 *
	 * However, the ASoC core uses a number of devm_kzalloc calls
	 * when registering, even when using non-device-managed
	 * functions (such as in snd_soc_register_component()).
	 *
	 * If we call snd_soc_unregister_component() in a DRM-managed
	 * action, the device-managed actions have already been executed
	 * and thus we would access memory that has been freed.
	 *
	 * Using device-managed hooks here probably leaves us open to a
	 * bunch of issues if userspace still has a handle on the ALSA
	 * device when the device is removed. However, this is mitigated
	 * by the use of drm_dev_enter()/drm_dev_exit() in the audio
	 * path to prevent the access to the device resources if it
	 * isn't there anymore.
	 *
	 * Then, the vc4_hdmi structure is DRM-managed and thus only
	 * freed whenever the last user has closed the DRM device file.
	 * It should thus outlive ALSA in most situations.
	 */
	ret = devm_snd_dmaengine_pcm_register(dev, &pcm_conf, 0);
	if (ret) {
		dev_err(dev, "Could not register PCM component: %d\n", ret);
		return ret;
	}

	ret = devm_snd_soc_register_component(dev, &vc4_hdmi_audio_cpu_dai_comp,
					      &vc4_hdmi_audio_cpu_dai_drv, 1);
	if (ret) {
		dev_err(dev, "Could not register CPU DAI: %d\n", ret);
		return ret;
	}

	codec_pdev = platform_device_register_data(dev, HDMI_CODEC_DRV_NAME,
						   PLATFORM_DEVID_AUTO,
						   &vc4_hdmi_codec_pdata,
						   sizeof(vc4_hdmi_codec_pdata));
	if (IS_ERR(codec_pdev)) {
		dev_err(dev, "Couldn't register the HDMI codec: %ld\n", PTR_ERR(codec_pdev));
		return PTR_ERR(codec_pdev);
	}
	vc4_hdmi->audio.codec_pdev = codec_pdev;

	ret = devm_add_action_or_reset(dev, vc4_hdmi_audio_codec_release, vc4_hdmi);
	if (ret)
		return ret;

	dai_link->cpus		= &vc4_hdmi->audio.cpu;
	dai_link->codecs	= &vc4_hdmi->audio.codec;
	dai_link->platforms	= &vc4_hdmi->audio.platform;

	dai_link->num_cpus	= 1;
	dai_link->num_codecs	= 1;
	dai_link->num_platforms	= 1;

	dai_link->name = "MAI";
	dai_link->stream_name = "MAI PCM";
	dai_link->codecs->dai_name = "i2s-hifi";
	dai_link->cpus->dai_name = dev_name(dev);
	dai_link->codecs->name = dev_name(&codec_pdev->dev);
	dai_link->platforms->name = dev_name(dev);

	card->dai_link = dai_link;
	card->num_links = 1;
	card->name = vc4_hdmi->variant->card_name;
	card->driver_name = "vc4-hdmi";
	card->dev = dev;
	card->owner = THIS_MODULE;

	/*
	 * Be careful, snd_soc_register_card() calls dev_set_drvdata() and
	 * stores a pointer to the snd card object in dev->driver_data. This
	 * means we cannot use it for something else. The hdmi back-pointer is
	 * now stored in card->drvdata and should be retrieved with
	 * snd_soc_card_get_drvdata() if needed.
	 */
	snd_soc_card_set_drvdata(card, vc4_hdmi);
	ret = devm_snd_soc_register_card(dev, card);
	if (ret)
		dev_err_probe(dev, ret, "Could not register sound card\n");

	return ret;

}

static irqreturn_t vc4_hdmi_hpd_irq_thread(int irq, void *priv)
{
	struct vc4_hdmi *vc4_hdmi = priv;
	struct drm_connector *connector = &vc4_hdmi->connector;
	struct drm_device *dev = connector->dev;

	if (dev && dev->registered)
		drm_connector_helper_hpd_irq_event(connector);

	return IRQ_HANDLED;
}

static int vc4_hdmi_hotplug_init(struct vc4_hdmi *vc4_hdmi)
{
	struct drm_connector *connector = &vc4_hdmi->connector;
	struct platform_device *pdev = vc4_hdmi->pdev;
	int ret;

	if (vc4_hdmi->variant->external_irq_controller) {
		unsigned int hpd_con = platform_get_irq_byname(pdev, "hpd-connected");
		unsigned int hpd_rm = platform_get_irq_byname(pdev, "hpd-removed");

		ret = devm_request_threaded_irq(&pdev->dev, hpd_con,
						NULL,
						vc4_hdmi_hpd_irq_thread, IRQF_ONESHOT,
						"vc4 hdmi hpd connected", vc4_hdmi);
		if (ret)
			return ret;

		ret = devm_request_threaded_irq(&pdev->dev, hpd_rm,
						NULL,
						vc4_hdmi_hpd_irq_thread, IRQF_ONESHOT,
						"vc4 hdmi hpd disconnected", vc4_hdmi);
		if (ret)
			return ret;

		connector->polled = DRM_CONNECTOR_POLL_HPD;
	}

	return 0;
}

#ifdef CONFIG_DRM_VC4_HDMI_CEC
static irqreturn_t vc4_cec_irq_handler_rx_thread(int irq, void *priv)
{
	struct vc4_hdmi *vc4_hdmi = priv;

	if (vc4_hdmi->cec_rx_msg.len)
		cec_received_msg(vc4_hdmi->cec_adap,
				 &vc4_hdmi->cec_rx_msg);

	return IRQ_HANDLED;
}

static irqreturn_t vc4_cec_irq_handler_tx_thread(int irq, void *priv)
{
	struct vc4_hdmi *vc4_hdmi = priv;

	if (vc4_hdmi->cec_tx_ok) {
		cec_transmit_done(vc4_hdmi->cec_adap, CEC_TX_STATUS_OK,
				  0, 0, 0, 0);
	} else {
		/*
		 * This CEC implementation makes 1 retry, so if we
		 * get a NACK, then that means it made 2 attempts.
		 */
		cec_transmit_done(vc4_hdmi->cec_adap, CEC_TX_STATUS_NACK,
				  0, 2, 0, 0);
	}
	return IRQ_HANDLED;
}

static irqreturn_t vc4_cec_irq_handler_thread(int irq, void *priv)
{
	struct vc4_hdmi *vc4_hdmi = priv;
	irqreturn_t ret;

	if (vc4_hdmi->cec_irq_was_rx)
		ret = vc4_cec_irq_handler_rx_thread(irq, priv);
	else
		ret = vc4_cec_irq_handler_tx_thread(irq, priv);

	return ret;
}

static void vc4_cec_read_msg(struct vc4_hdmi *vc4_hdmi, u32 cntrl1)
{
	struct drm_device *dev = vc4_hdmi->connector.dev;
	struct cec_msg *msg = &vc4_hdmi->cec_rx_msg;
	unsigned int i;

	lockdep_assert_held(&vc4_hdmi->hw_lock);

	msg->len = 1 + ((cntrl1 & VC4_HDMI_CEC_REC_WRD_CNT_MASK) >>
					VC4_HDMI_CEC_REC_WRD_CNT_SHIFT);

	if (msg->len > 16) {
		drm_err(dev, "Attempting to read too much data (%d)\n", msg->len);
		return;
	}

	for (i = 0; i < msg->len; i += 4) {
		u32 val = HDMI_READ(HDMI_CEC_RX_DATA_1 + (i >> 2));

		msg->msg[i] = val & 0xff;
		msg->msg[i + 1] = (val >> 8) & 0xff;
		msg->msg[i + 2] = (val >> 16) & 0xff;
		msg->msg[i + 3] = (val >> 24) & 0xff;
	}
}

static irqreturn_t vc4_cec_irq_handler_tx_bare_locked(struct vc4_hdmi *vc4_hdmi)
{
	u32 cntrl1;

	/*
	 * We don't need to protect the register access using
	 * drm_dev_enter() there because the interrupt handler lifetime
	 * is tied to the device itself, and not to the DRM device.
	 *
	 * So when the device will be gone, one of the first thing we
	 * will be doing will be to unregister the interrupt handler,
	 * and then unregister the DRM device. drm_dev_enter() would
	 * thus always succeed if we are here.
	 */

	lockdep_assert_held(&vc4_hdmi->hw_lock);

	cntrl1 = HDMI_READ(HDMI_CEC_CNTRL_1);
	vc4_hdmi->cec_tx_ok = cntrl1 & VC4_HDMI_CEC_TX_STATUS_GOOD;
	cntrl1 &= ~VC4_HDMI_CEC_START_XMIT_BEGIN;
	HDMI_WRITE(HDMI_CEC_CNTRL_1, cntrl1);

	return IRQ_WAKE_THREAD;
}

static irqreturn_t vc4_cec_irq_handler_tx_bare(int irq, void *priv)
{
	struct vc4_hdmi *vc4_hdmi = priv;
	irqreturn_t ret;

	spin_lock(&vc4_hdmi->hw_lock);
	ret = vc4_cec_irq_handler_tx_bare_locked(vc4_hdmi);
	spin_unlock(&vc4_hdmi->hw_lock);

	return ret;
}

static irqreturn_t vc4_cec_irq_handler_rx_bare_locked(struct vc4_hdmi *vc4_hdmi)
{
	u32 cntrl1;

	lockdep_assert_held(&vc4_hdmi->hw_lock);

	/*
	 * We don't need to protect the register access using
	 * drm_dev_enter() there because the interrupt handler lifetime
	 * is tied to the device itself, and not to the DRM device.
	 *
	 * So when the device will be gone, one of the first thing we
	 * will be doing will be to unregister the interrupt handler,
	 * and then unregister the DRM device. drm_dev_enter() would
	 * thus always succeed if we are here.
	 */

	vc4_hdmi->cec_rx_msg.len = 0;
	cntrl1 = HDMI_READ(HDMI_CEC_CNTRL_1);
	vc4_cec_read_msg(vc4_hdmi, cntrl1);
	cntrl1 |= VC4_HDMI_CEC_CLEAR_RECEIVE_OFF;
	HDMI_WRITE(HDMI_CEC_CNTRL_1, cntrl1);
	cntrl1 &= ~VC4_HDMI_CEC_CLEAR_RECEIVE_OFF;

	HDMI_WRITE(HDMI_CEC_CNTRL_1, cntrl1);

	return IRQ_WAKE_THREAD;
}

static irqreturn_t vc4_cec_irq_handler_rx_bare(int irq, void *priv)
{
	struct vc4_hdmi *vc4_hdmi = priv;
	irqreturn_t ret;

	spin_lock(&vc4_hdmi->hw_lock);
	ret = vc4_cec_irq_handler_rx_bare_locked(vc4_hdmi);
	spin_unlock(&vc4_hdmi->hw_lock);

	return ret;
}

static irqreturn_t vc4_cec_irq_handler(int irq, void *priv)
{
	struct vc4_hdmi *vc4_hdmi = priv;
	u32 stat = HDMI_READ(HDMI_CEC_CPU_STATUS);
	irqreturn_t ret;
	u32 cntrl5;

	/*
	 * We don't need to protect the register access using
	 * drm_dev_enter() there because the interrupt handler lifetime
	 * is tied to the device itself, and not to the DRM device.
	 *
	 * So when the device will be gone, one of the first thing we
	 * will be doing will be to unregister the interrupt handler,
	 * and then unregister the DRM device. drm_dev_enter() would
	 * thus always succeed if we are here.
	 */

	if (!(stat & VC4_HDMI_CPU_CEC))
		return IRQ_NONE;

	spin_lock(&vc4_hdmi->hw_lock);
	cntrl5 = HDMI_READ(HDMI_CEC_CNTRL_5);
	vc4_hdmi->cec_irq_was_rx = cntrl5 & VC4_HDMI_CEC_RX_CEC_INT;
	if (vc4_hdmi->cec_irq_was_rx)
		ret = vc4_cec_irq_handler_rx_bare_locked(vc4_hdmi);
	else
		ret = vc4_cec_irq_handler_tx_bare_locked(vc4_hdmi);

	HDMI_WRITE(HDMI_CEC_CPU_CLEAR, VC4_HDMI_CPU_CEC);
	spin_unlock(&vc4_hdmi->hw_lock);

	return ret;
}

static int vc4_hdmi_cec_enable(struct cec_adapter *adap)
{
	struct vc4_hdmi *vc4_hdmi = cec_get_drvdata(adap);
	struct drm_device *drm = vc4_hdmi->connector.dev;
	/* clock period in microseconds */
	const u32 usecs = 1000000 / CEC_CLOCK_FREQ;
	unsigned long flags;
	u32 val;
	int ret;
	int idx;

	if (!drm_dev_enter(drm, &idx))
		/*
		 * We can't return an error code, because the CEC
		 * framework will emit WARN_ON messages at unbind
		 * otherwise.
		 */
		return 0;

	ret = pm_runtime_resume_and_get(&vc4_hdmi->pdev->dev);
	if (ret) {
		drm_dev_exit(idx);
		return ret;
	}

	mutex_lock(&vc4_hdmi->mutex);

	spin_lock_irqsave(&vc4_hdmi->hw_lock, flags);

	val = HDMI_READ(HDMI_CEC_CNTRL_5);
	val &= ~(VC4_HDMI_CEC_TX_SW_RESET | VC4_HDMI_CEC_RX_SW_RESET |
		 VC4_HDMI_CEC_CNT_TO_4700_US_MASK |
		 VC4_HDMI_CEC_CNT_TO_4500_US_MASK);
	val |= ((4700 / usecs) << VC4_HDMI_CEC_CNT_TO_4700_US_SHIFT) |
	       ((4500 / usecs) << VC4_HDMI_CEC_CNT_TO_4500_US_SHIFT);

	HDMI_WRITE(HDMI_CEC_CNTRL_5, val |
		   VC4_HDMI_CEC_TX_SW_RESET | VC4_HDMI_CEC_RX_SW_RESET);
	HDMI_WRITE(HDMI_CEC_CNTRL_5, val);
	HDMI_WRITE(HDMI_CEC_CNTRL_2,
		   ((1500 / usecs) << VC4_HDMI_CEC_CNT_TO_1500_US_SHIFT) |
		   ((1300 / usecs) << VC4_HDMI_CEC_CNT_TO_1300_US_SHIFT) |
		   ((800 / usecs) << VC4_HDMI_CEC_CNT_TO_800_US_SHIFT) |
		   ((600 / usecs) << VC4_HDMI_CEC_CNT_TO_600_US_SHIFT) |
		   ((400 / usecs) << VC4_HDMI_CEC_CNT_TO_400_US_SHIFT));
	HDMI_WRITE(HDMI_CEC_CNTRL_3,
		   ((2750 / usecs) << VC4_HDMI_CEC_CNT_TO_2750_US_SHIFT) |
		   ((2400 / usecs) << VC4_HDMI_CEC_CNT_TO_2400_US_SHIFT) |
		   ((2050 / usecs) << VC4_HDMI_CEC_CNT_TO_2050_US_SHIFT) |
		   ((1700 / usecs) << VC4_HDMI_CEC_CNT_TO_1700_US_SHIFT));
	HDMI_WRITE(HDMI_CEC_CNTRL_4,
		   ((4300 / usecs) << VC4_HDMI_CEC_CNT_TO_4300_US_SHIFT) |
		   ((3900 / usecs) << VC4_HDMI_CEC_CNT_TO_3900_US_SHIFT) |
		   ((3600 / usecs) << VC4_HDMI_CEC_CNT_TO_3600_US_SHIFT) |
		   ((3500 / usecs) << VC4_HDMI_CEC_CNT_TO_3500_US_SHIFT));

	if (!vc4_hdmi->variant->external_irq_controller)
		HDMI_WRITE(HDMI_CEC_CPU_MASK_CLEAR, VC4_HDMI_CPU_CEC);

	spin_unlock_irqrestore(&vc4_hdmi->hw_lock, flags);

	mutex_unlock(&vc4_hdmi->mutex);
	drm_dev_exit(idx);

	return 0;
}

static int vc4_hdmi_cec_disable(struct cec_adapter *adap)
{
	struct vc4_hdmi *vc4_hdmi = cec_get_drvdata(adap);
	struct drm_device *drm = vc4_hdmi->connector.dev;
	unsigned long flags;
	int idx;

	if (!drm_dev_enter(drm, &idx))
		/*
		 * We can't return an error code, because the CEC
		 * framework will emit WARN_ON messages at unbind
		 * otherwise.
		 */
		return 0;

	mutex_lock(&vc4_hdmi->mutex);

	spin_lock_irqsave(&vc4_hdmi->hw_lock, flags);

	if (!vc4_hdmi->variant->external_irq_controller)
		HDMI_WRITE(HDMI_CEC_CPU_MASK_SET, VC4_HDMI_CPU_CEC);

	HDMI_WRITE(HDMI_CEC_CNTRL_5, HDMI_READ(HDMI_CEC_CNTRL_5) |
		   VC4_HDMI_CEC_TX_SW_RESET | VC4_HDMI_CEC_RX_SW_RESET);

	spin_unlock_irqrestore(&vc4_hdmi->hw_lock, flags);

	mutex_unlock(&vc4_hdmi->mutex);

	pm_runtime_put(&vc4_hdmi->pdev->dev);

	drm_dev_exit(idx);

	return 0;
}

static int vc4_hdmi_cec_adap_enable(struct cec_adapter *adap, bool enable)
{
	if (enable)
		return vc4_hdmi_cec_enable(adap);
	else
		return vc4_hdmi_cec_disable(adap);
}

static int vc4_hdmi_cec_adap_log_addr(struct cec_adapter *adap, u8 log_addr)
{
	struct vc4_hdmi *vc4_hdmi = cec_get_drvdata(adap);
	struct drm_device *drm = vc4_hdmi->connector.dev;
	unsigned long flags;
	int idx;

	if (!drm_dev_enter(drm, &idx))
		/*
		 * We can't return an error code, because the CEC
		 * framework will emit WARN_ON messages at unbind
		 * otherwise.
		 */
		return 0;

	mutex_lock(&vc4_hdmi->mutex);
	spin_lock_irqsave(&vc4_hdmi->hw_lock, flags);
	HDMI_WRITE(HDMI_CEC_CNTRL_1,
		   (HDMI_READ(HDMI_CEC_CNTRL_1) & ~VC4_HDMI_CEC_ADDR_MASK) |
		   (log_addr & 0xf) << VC4_HDMI_CEC_ADDR_SHIFT);
	spin_unlock_irqrestore(&vc4_hdmi->hw_lock, flags);
	mutex_unlock(&vc4_hdmi->mutex);

	drm_dev_exit(idx);

	return 0;
}

static int vc4_hdmi_cec_adap_transmit(struct cec_adapter *adap, u8 attempts,
				      u32 signal_free_time, struct cec_msg *msg)
{
	struct vc4_hdmi *vc4_hdmi = cec_get_drvdata(adap);
	struct drm_device *dev = vc4_hdmi->connector.dev;
	unsigned long flags;
	u32 val;
	unsigned int i;
	int idx;

	if (!drm_dev_enter(dev, &idx))
		return -ENODEV;

	if (msg->len > 16) {
		drm_err(dev, "Attempting to transmit too much data (%d)\n", msg->len);
		drm_dev_exit(idx);
		return -ENOMEM;
	}

	mutex_lock(&vc4_hdmi->mutex);

	spin_lock_irqsave(&vc4_hdmi->hw_lock, flags);

	for (i = 0; i < msg->len; i += 4)
		HDMI_WRITE(HDMI_CEC_TX_DATA_1 + (i >> 2),
			   (msg->msg[i]) |
			   (msg->msg[i + 1] << 8) |
			   (msg->msg[i + 2] << 16) |
			   (msg->msg[i + 3] << 24));

	val = HDMI_READ(HDMI_CEC_CNTRL_1);
	val &= ~VC4_HDMI_CEC_START_XMIT_BEGIN;
	HDMI_WRITE(HDMI_CEC_CNTRL_1, val);
	val &= ~VC4_HDMI_CEC_MESSAGE_LENGTH_MASK;
	val |= (msg->len - 1) << VC4_HDMI_CEC_MESSAGE_LENGTH_SHIFT;
	val |= VC4_HDMI_CEC_START_XMIT_BEGIN;

	HDMI_WRITE(HDMI_CEC_CNTRL_1, val);

	spin_unlock_irqrestore(&vc4_hdmi->hw_lock, flags);
	mutex_unlock(&vc4_hdmi->mutex);
	drm_dev_exit(idx);

	return 0;
}

static const struct cec_adap_ops vc4_hdmi_cec_adap_ops = {
	.adap_enable = vc4_hdmi_cec_adap_enable,
	.adap_log_addr = vc4_hdmi_cec_adap_log_addr,
	.adap_transmit = vc4_hdmi_cec_adap_transmit,
};

static void vc4_hdmi_cec_release(void *ptr)
{
	struct vc4_hdmi *vc4_hdmi = ptr;

	cec_unregister_adapter(vc4_hdmi->cec_adap);
	vc4_hdmi->cec_adap = NULL;
}

static int vc4_hdmi_cec_init(struct vc4_hdmi *vc4_hdmi)
{
	struct cec_connector_info conn_info;
	struct platform_device *pdev = vc4_hdmi->pdev;
	struct device *dev = &pdev->dev;
	int ret;

	if (!of_find_property(dev->of_node, "interrupts", NULL)) {
		dev_warn(dev, "'interrupts' DT property is missing, no CEC\n");
		return 0;
	}

	vc4_hdmi->cec_adap = cec_allocate_adapter(&vc4_hdmi_cec_adap_ops,
						  vc4_hdmi, "vc4",
						  CEC_CAP_DEFAULTS |
						  CEC_CAP_CONNECTOR_INFO, 1);
	ret = PTR_ERR_OR_ZERO(vc4_hdmi->cec_adap);
	if (ret < 0)
		return ret;

	cec_fill_conn_info_from_drm(&conn_info, &vc4_hdmi->connector);
	cec_s_conn_info(vc4_hdmi->cec_adap, &conn_info);

	if (vc4_hdmi->variant->external_irq_controller) {
		ret = devm_request_threaded_irq(dev, platform_get_irq_byname(pdev, "cec-rx"),
						vc4_cec_irq_handler_rx_bare,
						vc4_cec_irq_handler_rx_thread, 0,
						"vc4 hdmi cec rx", vc4_hdmi);
		if (ret)
			goto err_delete_cec_adap;

		ret = devm_request_threaded_irq(dev, platform_get_irq_byname(pdev, "cec-tx"),
						vc4_cec_irq_handler_tx_bare,
						vc4_cec_irq_handler_tx_thread, 0,
						"vc4 hdmi cec tx", vc4_hdmi);
		if (ret)
			goto err_delete_cec_adap;
	} else {
		ret = devm_request_threaded_irq(dev, platform_get_irq(pdev, 0),
						vc4_cec_irq_handler,
						vc4_cec_irq_handler_thread, 0,
						"vc4 hdmi cec", vc4_hdmi);
		if (ret)
			goto err_delete_cec_adap;
	}

	ret = cec_register_adapter(vc4_hdmi->cec_adap, &pdev->dev);
	if (ret < 0)
		goto err_delete_cec_adap;

	/*
	 * NOTE: Strictly speaking, we should probably use a DRM-managed
	 * registration there to avoid removing the CEC adapter by the
	 * time the DRM driver doesn't have any user anymore.
	 *
	 * However, the CEC framework already cleans up the CEC adapter
	 * only when the last user has closed its file descriptor, so we
	 * don't need to handle it in DRM.
	 *
	 * By the time the device-managed hook is executed, we will give
	 * up our reference to the CEC adapter and therefore don't
	 * really care when it's actually freed.
	 *
	 * There's still a problematic sequence: if we unregister our
	 * CEC adapter, but the userspace keeps a handle on the CEC
	 * adapter but not the DRM device for some reason. In such a
	 * case, our vc4_hdmi structure will be freed, but the
	 * cec_adapter structure will have a dangling pointer to what
	 * used to be our HDMI controller. If we get a CEC call at that
	 * moment, we could end up with a use-after-free. Fortunately,
	 * the CEC framework already handles this too, by calling
	 * cec_is_registered() in cec_ioctl() and cec_poll().
	 */
	ret = devm_add_action_or_reset(dev, vc4_hdmi_cec_release, vc4_hdmi);
	if (ret)
		return ret;

	return 0;

err_delete_cec_adap:
	cec_delete_adapter(vc4_hdmi->cec_adap);

	return ret;
}
#else
static int vc4_hdmi_cec_init(struct vc4_hdmi *vc4_hdmi)
{
	return 0;
}
#endif

static void vc4_hdmi_free_regset(struct drm_device *drm, void *ptr)
{
	struct debugfs_reg32 *regs = ptr;

	kfree(regs);
}

static int vc4_hdmi_build_regset(struct drm_device *drm,
				 struct vc4_hdmi *vc4_hdmi,
				 struct debugfs_regset32 *regset,
				 enum vc4_hdmi_regs reg)
{
	const struct vc4_hdmi_variant *variant = vc4_hdmi->variant;
	struct debugfs_reg32 *regs, *new_regs;
	unsigned int count = 0;
	unsigned int i;
	int ret;

	regs = kcalloc(variant->num_registers, sizeof(*regs),
		       GFP_KERNEL);
	if (!regs)
		return -ENOMEM;

	for (i = 0; i < variant->num_registers; i++) {
		const struct vc4_hdmi_register *field =	&variant->registers[i];

		if (field->reg != reg)
			continue;

		regs[count].name = field->name;
		regs[count].offset = field->offset;
		count++;
	}

	new_regs = krealloc(regs, count * sizeof(*regs), GFP_KERNEL);
	if (!new_regs)
		return -ENOMEM;

	regset->base = __vc4_hdmi_get_field_base(vc4_hdmi, reg);
	regset->regs = new_regs;
	regset->nregs = count;

	ret = drmm_add_action_or_reset(drm, vc4_hdmi_free_regset, new_regs);
	if (ret)
		return ret;

	return 0;
}

static int vc4_hdmi_init_resources(struct drm_device *drm,
				   struct vc4_hdmi *vc4_hdmi)
{
	struct platform_device *pdev = vc4_hdmi->pdev;
	struct device *dev = &pdev->dev;
	int ret;

	vc4_hdmi->hdmicore_regs = vc4_ioremap_regs(pdev, 0);
	if (IS_ERR(vc4_hdmi->hdmicore_regs))
		return PTR_ERR(vc4_hdmi->hdmicore_regs);

	vc4_hdmi->hd_regs = vc4_ioremap_regs(pdev, 1);
	if (IS_ERR(vc4_hdmi->hd_regs))
		return PTR_ERR(vc4_hdmi->hd_regs);

	ret = vc4_hdmi_build_regset(drm, vc4_hdmi, &vc4_hdmi->hd_regset, VC4_HD);
	if (ret)
		return ret;

	ret = vc4_hdmi_build_regset(drm, vc4_hdmi, &vc4_hdmi->hdmi_regset, VC4_HDMI);
	if (ret)
		return ret;

	vc4_hdmi->pixel_clock = devm_clk_get(dev, "pixel");
	if (IS_ERR(vc4_hdmi->pixel_clock)) {
		ret = PTR_ERR(vc4_hdmi->pixel_clock);
		if (ret != -EPROBE_DEFER)
			DRM_ERROR("Failed to get pixel clock\n");
		return ret;
	}

	vc4_hdmi->hsm_clock = devm_clk_get(dev, "hdmi");
	if (IS_ERR(vc4_hdmi->hsm_clock)) {
		DRM_ERROR("Failed to get HDMI state machine clock\n");
		return PTR_ERR(vc4_hdmi->hsm_clock);
	}
	vc4_hdmi->audio_clock = vc4_hdmi->hsm_clock;
	vc4_hdmi->cec_clock = vc4_hdmi->hsm_clock;

	return 0;
}

static int vc5_hdmi_init_resources(struct drm_device *drm,
				   struct vc4_hdmi *vc4_hdmi)
{
	struct platform_device *pdev = vc4_hdmi->pdev;
	struct device *dev = &pdev->dev;
	struct resource *res;
	int ret;

	res = platform_get_resource_byname(pdev, IORESOURCE_MEM, "hdmi");
	if (!res)
		return -ENODEV;

	vc4_hdmi->hdmicore_regs = devm_ioremap(dev, res->start,
					       resource_size(res));
	if (!vc4_hdmi->hdmicore_regs)
		return -ENOMEM;

	res = platform_get_resource_byname(pdev, IORESOURCE_MEM, "hd");
	if (!res)
		return -ENODEV;

	vc4_hdmi->hd_regs = devm_ioremap(dev, res->start, resource_size(res));
	if (!vc4_hdmi->hd_regs)
		return -ENOMEM;

	res = platform_get_resource_byname(pdev, IORESOURCE_MEM, "cec");
	if (!res)
		return -ENODEV;

	vc4_hdmi->cec_regs = devm_ioremap(dev, res->start, resource_size(res));
	if (!vc4_hdmi->cec_regs)
		return -ENOMEM;

	res = platform_get_resource_byname(pdev, IORESOURCE_MEM, "csc");
	if (!res)
		return -ENODEV;

	vc4_hdmi->csc_regs = devm_ioremap(dev, res->start, resource_size(res));
	if (!vc4_hdmi->csc_regs)
		return -ENOMEM;

	res = platform_get_resource_byname(pdev, IORESOURCE_MEM, "dvp");
	if (!res)
		return -ENODEV;

	vc4_hdmi->dvp_regs = devm_ioremap(dev, res->start, resource_size(res));
	if (!vc4_hdmi->dvp_regs)
		return -ENOMEM;

	res = platform_get_resource_byname(pdev, IORESOURCE_MEM, "phy");
	if (!res)
		return -ENODEV;

	vc4_hdmi->phy_regs = devm_ioremap(dev, res->start, resource_size(res));
	if (!vc4_hdmi->phy_regs)
		return -ENOMEM;

	res = platform_get_resource_byname(pdev, IORESOURCE_MEM, "packet");
	if (!res)
		return -ENODEV;

	vc4_hdmi->ram_regs = devm_ioremap(dev, res->start, resource_size(res));
	if (!vc4_hdmi->ram_regs)
		return -ENOMEM;

	res = platform_get_resource_byname(pdev, IORESOURCE_MEM, "rm");
	if (!res)
		return -ENODEV;

	vc4_hdmi->rm_regs = devm_ioremap(dev, res->start, resource_size(res));
	if (!vc4_hdmi->rm_regs)
		return -ENOMEM;

	vc4_hdmi->hsm_clock = devm_clk_get(dev, "hdmi");
	if (IS_ERR(vc4_hdmi->hsm_clock)) {
		DRM_ERROR("Failed to get HDMI state machine clock\n");
		return PTR_ERR(vc4_hdmi->hsm_clock);
	}

	vc4_hdmi->pixel_bvb_clock = devm_clk_get(dev, "bvb");
	if (IS_ERR(vc4_hdmi->pixel_bvb_clock)) {
		DRM_ERROR("Failed to get pixel bvb clock\n");
		return PTR_ERR(vc4_hdmi->pixel_bvb_clock);
	}

	vc4_hdmi->audio_clock = devm_clk_get(dev, "audio");
	if (IS_ERR(vc4_hdmi->audio_clock)) {
		DRM_ERROR("Failed to get audio clock\n");
		return PTR_ERR(vc4_hdmi->audio_clock);
	}

	vc4_hdmi->cec_clock = devm_clk_get(dev, "cec");
	if (IS_ERR(vc4_hdmi->cec_clock)) {
		DRM_ERROR("Failed to get CEC clock\n");
		return PTR_ERR(vc4_hdmi->cec_clock);
	}

	vc4_hdmi->reset = devm_reset_control_get(dev, NULL);
	if (IS_ERR(vc4_hdmi->reset)) {
		DRM_ERROR("Failed to get HDMI reset line\n");
		return PTR_ERR(vc4_hdmi->reset);
	}

	ret = vc4_hdmi_build_regset(drm, vc4_hdmi, &vc4_hdmi->hdmi_regset, VC4_HDMI);
	if (ret)
		return ret;

	ret = vc4_hdmi_build_regset(drm, vc4_hdmi, &vc4_hdmi->hd_regset, VC4_HD);
	if (ret)
		return ret;

	ret = vc4_hdmi_build_regset(drm, vc4_hdmi, &vc4_hdmi->cec_regset, VC5_CEC);
	if (ret)
		return ret;

	ret = vc4_hdmi_build_regset(drm, vc4_hdmi, &vc4_hdmi->csc_regset, VC5_CSC);
	if (ret)
		return ret;

	ret = vc4_hdmi_build_regset(drm, vc4_hdmi, &vc4_hdmi->dvp_regset, VC5_DVP);
	if (ret)
		return ret;

	ret = vc4_hdmi_build_regset(drm, vc4_hdmi, &vc4_hdmi->phy_regset, VC5_PHY);
	if (ret)
		return ret;

	ret = vc4_hdmi_build_regset(drm, vc4_hdmi, &vc4_hdmi->ram_regset, VC5_RAM);
	if (ret)
		return ret;

	ret = vc4_hdmi_build_regset(drm, vc4_hdmi, &vc4_hdmi->rm_regset, VC5_RM);
	if (ret)
		return ret;

	return 0;
}

static int vc4_hdmi_runtime_suspend(struct device *dev)
{
	struct vc4_hdmi *vc4_hdmi = dev_get_drvdata(dev);

	clk_disable_unprepare(vc4_hdmi->hsm_clock);

	return 0;
}

static int vc4_hdmi_runtime_resume(struct device *dev)
{
	struct vc4_hdmi *vc4_hdmi = dev_get_drvdata(dev);
	unsigned long __maybe_unused flags;
	u32 __maybe_unused value;
	int ret;

	ret = clk_prepare_enable(vc4_hdmi->hsm_clock);
	if (ret)
		return ret;

	if (vc4_hdmi->variant->reset)
		vc4_hdmi->variant->reset(vc4_hdmi);

#ifdef CONFIG_DRM_VC4_HDMI_CEC
	spin_lock_irqsave(&vc4_hdmi->hw_lock, flags);
	value = HDMI_READ(HDMI_CEC_CNTRL_1);
	/* Set the logical address to Unregistered */
	value |= VC4_HDMI_CEC_ADDR_MASK;
	HDMI_WRITE(HDMI_CEC_CNTRL_1, value);
	spin_unlock_irqrestore(&vc4_hdmi->hw_lock, flags);

	vc4_hdmi_cec_update_clk_div(vc4_hdmi);

	if (!vc4_hdmi->variant->external_irq_controller) {
		spin_lock_irqsave(&vc4_hdmi->hw_lock, flags);
		HDMI_WRITE(HDMI_CEC_CPU_MASK_SET, 0xffffffff);
		spin_unlock_irqrestore(&vc4_hdmi->hw_lock, flags);
	}
#endif

	return 0;
}

static void vc4_hdmi_put_ddc_device(void *ptr)
{
	struct vc4_hdmi *vc4_hdmi = ptr;

	put_device(&vc4_hdmi->ddc->dev);
}

static int vc4_hdmi_bind(struct device *dev, struct device *master, void *data)
{
	const struct vc4_hdmi_variant *variant = of_device_get_match_data(dev);
	struct platform_device *pdev = to_platform_device(dev);
	struct drm_device *drm = dev_get_drvdata(master);
	struct vc4_hdmi *vc4_hdmi;
	struct drm_encoder *encoder;
	struct device_node *ddc_node;
	int ret;

	vc4_hdmi = drmm_kzalloc(drm, sizeof(*vc4_hdmi), GFP_KERNEL);
	if (!vc4_hdmi)
		return -ENOMEM;

	ret = drmm_mutex_init(drm, &vc4_hdmi->mutex);
	if (ret)
		return ret;

	spin_lock_init(&vc4_hdmi->hw_lock);
	INIT_DELAYED_WORK(&vc4_hdmi->scrambling_work, vc4_hdmi_scrambling_wq);

	dev_set_drvdata(dev, vc4_hdmi);
	encoder = &vc4_hdmi->encoder.base;
	vc4_hdmi->encoder.type = variant->encoder_type;
	vc4_hdmi->encoder.pre_crtc_configure = vc4_hdmi_encoder_pre_crtc_configure;
	vc4_hdmi->encoder.pre_crtc_enable = vc4_hdmi_encoder_pre_crtc_enable;
	vc4_hdmi->encoder.post_crtc_enable = vc4_hdmi_encoder_post_crtc_enable;
	vc4_hdmi->encoder.post_crtc_disable = vc4_hdmi_encoder_post_crtc_disable;
	vc4_hdmi->encoder.post_crtc_powerdown = vc4_hdmi_encoder_post_crtc_powerdown;
	vc4_hdmi->pdev = pdev;
	vc4_hdmi->variant = variant;

	/*
	 * Since we don't know the state of the controller and its
	 * display (if any), let's assume it's always enabled.
	 * vc4_hdmi_disable_scrambling() will thus run at boot, make
	 * sure it's disabled, and avoid any inconsistency.
	 */
	if (variant->max_pixel_clock > HDMI_14_MAX_TMDS_CLK)
		vc4_hdmi->scdc_enabled = true;

	ret = variant->init_resources(drm, vc4_hdmi);
	if (ret)
		return ret;

	ddc_node = of_parse_phandle(dev->of_node, "ddc", 0);
	if (!ddc_node) {
		DRM_ERROR("Failed to find ddc node in device tree\n");
		return -ENODEV;
	}

	vc4_hdmi->ddc = of_find_i2c_adapter_by_node(ddc_node);
	of_node_put(ddc_node);
	if (!vc4_hdmi->ddc) {
		DRM_DEBUG("Failed to get ddc i2c adapter by node\n");
		return -EPROBE_DEFER;
	}

	ret = devm_add_action_or_reset(dev, vc4_hdmi_put_ddc_device, vc4_hdmi);
	if (ret)
		return ret;

	/* Only use the GPIO HPD pin if present in the DT, otherwise
	 * we'll use the HDMI core's register.
	 */
	vc4_hdmi->hpd_gpio = devm_gpiod_get_optional(dev, "hpd", GPIOD_IN);
	if (IS_ERR(vc4_hdmi->hpd_gpio)) {
		return PTR_ERR(vc4_hdmi->hpd_gpio);
	}

	vc4_hdmi->disable_wifi_frequencies =
		of_property_read_bool(dev->of_node, "wifi-2.4ghz-coexistence");

	if (variant->max_pixel_clock == 600000000) {
		struct vc4_dev *vc4 = to_vc4_dev(drm);
		long max_rate = clk_round_rate(vc4->hvs->core_clk, 550000000);

		if (max_rate < 550000000)
			vc4_hdmi->disable_4kp60 = true;
	}

<<<<<<< HEAD
	pm_runtime_enable(dev);
=======
	ret = devm_pm_runtime_enable(dev);
	if (ret)
		return ret;
>>>>>>> 65898687

	/*
	 *  We need to have the device powered up at this point to call
	 *  our reset hook and for the CEC init.
	 */
	ret = pm_runtime_resume_and_get(dev);
	if (ret)
<<<<<<< HEAD
		goto err_disable_runtime_pm;
=======
		return ret;
>>>>>>> 65898687

	if ((of_device_is_compatible(dev->of_node, "brcm,bcm2711-hdmi0") ||
	     of_device_is_compatible(dev->of_node, "brcm,bcm2711-hdmi1")) &&
	    HDMI_READ(HDMI_VID_CTL) & VC4_HD_VID_CTL_ENABLE) {
		clk_prepare_enable(vc4_hdmi->pixel_clock);
		clk_prepare_enable(vc4_hdmi->hsm_clock);
		clk_prepare_enable(vc4_hdmi->pixel_bvb_clock);
	}

	ret = drmm_encoder_init(drm, encoder,
				&vc4_hdmi_encoder_funcs,
				DRM_MODE_ENCODER_TMDS,
				NULL);
	if (ret)
		goto err_put_runtime_pm;

	drm_encoder_helper_add(encoder, &vc4_hdmi_encoder_helper_funcs);

	ret = vc4_hdmi_connector_init(drm, vc4_hdmi);
	if (ret)
		goto err_put_runtime_pm;

	ret = vc4_hdmi_hotplug_init(vc4_hdmi);
	if (ret)
		goto err_put_runtime_pm;

	ret = vc4_hdmi_cec_init(vc4_hdmi);
	if (ret)
		goto err_put_runtime_pm;

	ret = vc4_hdmi_audio_init(vc4_hdmi);
	if (ret)
		goto err_put_runtime_pm;

	pm_runtime_put_sync(dev);

	return 0;

err_put_runtime_pm:
	pm_runtime_put_sync(dev);
<<<<<<< HEAD
err_disable_runtime_pm:
	pm_runtime_disable(dev);
err_put_ddc:
	put_device(&vc4_hdmi->ddc->dev);
=======
>>>>>>> 65898687

	return ret;
}

static const struct component_ops vc4_hdmi_ops = {
	.bind   = vc4_hdmi_bind,
};

static int vc4_hdmi_dev_probe(struct platform_device *pdev)
{
	return component_add(&pdev->dev, &vc4_hdmi_ops);
}

static int vc4_hdmi_dev_remove(struct platform_device *pdev)
{
	component_del(&pdev->dev, &vc4_hdmi_ops);
	return 0;
}

static const struct vc4_hdmi_variant bcm2835_variant = {
	.encoder_type		= VC4_ENCODER_TYPE_HDMI0,
	.debugfs_name		= "hdmi_regs",
	.card_name		= "vc4-hdmi",
	.max_pixel_clock	= 162000000,
	.registers		= vc4_hdmi_fields,
	.num_registers		= ARRAY_SIZE(vc4_hdmi_fields),

	.init_resources		= vc4_hdmi_init_resources,
	.csc_setup		= vc4_hdmi_csc_setup,
	.reset			= vc4_hdmi_reset,
	.set_timings		= vc4_hdmi_set_timings,
	.phy_init		= vc4_hdmi_phy_init,
	.phy_disable		= vc4_hdmi_phy_disable,
	.phy_rng_enable		= vc4_hdmi_phy_rng_enable,
	.phy_rng_disable	= vc4_hdmi_phy_rng_disable,
	.channel_map		= vc4_hdmi_channel_map,
	.supports_hdr		= false,
};

static const struct vc4_hdmi_variant bcm2711_hdmi0_variant = {
	.encoder_type		= VC4_ENCODER_TYPE_HDMI0,
	.debugfs_name		= "hdmi0_regs",
	.card_name		= "vc4-hdmi-0",
	.max_pixel_clock	= 600000000,
	.registers		= vc5_hdmi_hdmi0_fields,
	.num_registers		= ARRAY_SIZE(vc5_hdmi_hdmi0_fields),
	.phy_lane_mapping	= {
		PHY_LANE_0,
		PHY_LANE_1,
		PHY_LANE_2,
		PHY_LANE_CK,
	},
	.unsupported_odd_h_timings	= true,
	.external_irq_controller	= true,

	.init_resources		= vc5_hdmi_init_resources,
	.csc_setup		= vc5_hdmi_csc_setup,
	.reset			= vc5_hdmi_reset,
	.set_timings		= vc5_hdmi_set_timings,
	.phy_init		= vc5_hdmi_phy_init,
	.phy_disable		= vc5_hdmi_phy_disable,
	.phy_rng_enable		= vc5_hdmi_phy_rng_enable,
	.phy_rng_disable	= vc5_hdmi_phy_rng_disable,
	.channel_map		= vc5_hdmi_channel_map,
	.supports_hdr		= true,
	.hp_detect		= vc5_hdmi_hp_detect,
};

static const struct vc4_hdmi_variant bcm2711_hdmi1_variant = {
	.encoder_type		= VC4_ENCODER_TYPE_HDMI1,
	.debugfs_name		= "hdmi1_regs",
	.card_name		= "vc4-hdmi-1",
	.max_pixel_clock	= HDMI_14_MAX_TMDS_CLK,
	.registers		= vc5_hdmi_hdmi1_fields,
	.num_registers		= ARRAY_SIZE(vc5_hdmi_hdmi1_fields),
	.phy_lane_mapping	= {
		PHY_LANE_1,
		PHY_LANE_0,
		PHY_LANE_CK,
		PHY_LANE_2,
	},
	.unsupported_odd_h_timings	= true,
	.external_irq_controller	= true,

	.init_resources		= vc5_hdmi_init_resources,
	.csc_setup		= vc5_hdmi_csc_setup,
	.reset			= vc5_hdmi_reset,
	.set_timings		= vc5_hdmi_set_timings,
	.phy_init		= vc5_hdmi_phy_init,
	.phy_disable		= vc5_hdmi_phy_disable,
	.phy_rng_enable		= vc5_hdmi_phy_rng_enable,
	.phy_rng_disable	= vc5_hdmi_phy_rng_disable,
	.channel_map		= vc5_hdmi_channel_map,
	.supports_hdr		= true,
	.hp_detect		= vc5_hdmi_hp_detect,
};

static const struct of_device_id vc4_hdmi_dt_match[] = {
	{ .compatible = "brcm,bcm2835-hdmi", .data = &bcm2835_variant },
	{ .compatible = "brcm,bcm2711-hdmi0", .data = &bcm2711_hdmi0_variant },
	{ .compatible = "brcm,bcm2711-hdmi1", .data = &bcm2711_hdmi1_variant },
	{}
};

static const struct dev_pm_ops vc4_hdmi_pm_ops = {
	SET_RUNTIME_PM_OPS(vc4_hdmi_runtime_suspend,
			   vc4_hdmi_runtime_resume,
			   NULL)
};

struct platform_driver vc4_hdmi_driver = {
	.probe = vc4_hdmi_dev_probe,
	.remove = vc4_hdmi_dev_remove,
	.driver = {
		.name = "vc4_hdmi",
		.of_match_table = vc4_hdmi_dt_match,
		.pm = &vc4_hdmi_pm_ops,
	},
};<|MERGE_RESOLUTION|>--- conflicted
+++ resolved
@@ -3435,13 +3435,9 @@
 			vc4_hdmi->disable_4kp60 = true;
 	}
 
-<<<<<<< HEAD
-	pm_runtime_enable(dev);
-=======
 	ret = devm_pm_runtime_enable(dev);
 	if (ret)
 		return ret;
->>>>>>> 65898687
 
 	/*
 	 *  We need to have the device powered up at this point to call
@@ -3449,11 +3445,7 @@
 	 */
 	ret = pm_runtime_resume_and_get(dev);
 	if (ret)
-<<<<<<< HEAD
-		goto err_disable_runtime_pm;
-=======
 		return ret;
->>>>>>> 65898687
 
 	if ((of_device_is_compatible(dev->of_node, "brcm,bcm2711-hdmi0") ||
 	     of_device_is_compatible(dev->of_node, "brcm,bcm2711-hdmi1")) &&
@@ -3494,13 +3486,6 @@
 
 err_put_runtime_pm:
 	pm_runtime_put_sync(dev);
-<<<<<<< HEAD
-err_disable_runtime_pm:
-	pm_runtime_disable(dev);
-err_put_ddc:
-	put_device(&vc4_hdmi->ddc->dev);
-=======
->>>>>>> 65898687
 
 	return ret;
 }
