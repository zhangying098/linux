--- conflicted
+++ resolved
@@ -503,10 +503,6 @@
 
 		/* G12A HDMI PLL Needs specific parameters for 5.4GHz */
 		if (m >= 0xf7) {
-<<<<<<< HEAD
-			regmap_write(priv->hhi, HHI_HDMI_PLL_CNTL4, 0xea68dc00);
-			regmap_write(priv->hhi, HHI_HDMI_PLL_CNTL5, 0x65771290);
-=======
 			if (frac < 0x10000) {
 				regmap_write(priv->hhi, HHI_HDMI_PLL_CNTL4,
 							0x6a685c00);
@@ -518,7 +514,6 @@
 				regmap_write(priv->hhi, HHI_HDMI_PLL_CNTL5,
 							0x65771290);
 			}
->>>>>>> 4b972a01
 			regmap_write(priv->hhi, HHI_HDMI_PLL_CNTL6, 0x39272000);
 			regmap_write(priv->hhi, HHI_HDMI_PLL_CNTL7, 0x55540000);
 		} else {
