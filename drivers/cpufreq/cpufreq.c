--- conflicted
+++ resolved
@@ -238,12 +238,7 @@
 }
 EXPORT_SYMBOL_GPL(cpufreq_generic_init);
 
-<<<<<<< HEAD
-/* Only for cpufreq core internal use */
-static struct cpufreq_policy *cpufreq_cpu_get_raw(unsigned int cpu)
-=======
 struct cpufreq_policy *cpufreq_cpu_get_raw(unsigned int cpu)
->>>>>>> 9f30a04d
 {
 	struct cpufreq_policy *policy = per_cpu(cpufreq_cpu_data, cpu);
 
