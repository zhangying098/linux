--- conflicted
+++ resolved
@@ -10,11 +10,7 @@
 	  mwifiex.
 
 config MWIFIEX_SDIO
-<<<<<<< HEAD
-	tristate "Marvell WiFi-Ex Driver for SD8786/SD8787/SD8797/SD8887/SD8897/SD8977/SD8997"
-=======
 	tristate "Marvell WiFi-Ex Driver for SD8786/SD8787/SD8797/SD8887/SD8897/SD8977/SD8987/SD8997"
->>>>>>> 0ecfebd2
 	depends on MWIFIEX && MMC
 	select FW_LOADER
 	select WANT_DEV_COREDUMP
