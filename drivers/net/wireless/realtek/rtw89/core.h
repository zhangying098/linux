--- conflicted
+++ resolved
@@ -589,11 +589,7 @@
 #define RTW89_2G_BW_NUM (RTW89_CHANNEL_WIDTH_40 + 1)
 #define RTW89_5G_BW_NUM (RTW89_CHANNEL_WIDTH_160 + 1)
 #define RTW89_6G_BW_NUM (RTW89_CHANNEL_WIDTH_160 + 1)
-<<<<<<< HEAD
-#define RTW89_PPE_BW_NUM (RTW89_CHANNEL_WIDTH_80 + 1)
-=======
 #define RTW89_PPE_BW_NUM (RTW89_CHANNEL_WIDTH_160 + 1)
->>>>>>> 88084a3d
 
 enum rtw89_ru_bandwidth {
 	RTW89_RU26 = 0,
@@ -2113,27 +2109,21 @@
 				       s8 pw_ofst, enum rtw89_mac_idx mac_idx);
 	int (*pwr_on_func)(struct rtw89_dev *rtwdev);
 	int (*pwr_off_func)(struct rtw89_dev *rtwdev);
-<<<<<<< HEAD
-=======
 	void (*fill_txdesc)(struct rtw89_dev *rtwdev,
 			    struct rtw89_tx_desc_info *desc_info,
 			    void *txdesc);
 	void (*fill_txdesc_fwcmd)(struct rtw89_dev *rtwdev,
 				  struct rtw89_tx_desc_info *desc_info,
 				  void *txdesc);
->>>>>>> 88084a3d
 	int (*cfg_ctrl_path)(struct rtw89_dev *rtwdev, bool wl);
 	int (*mac_cfg_gnt)(struct rtw89_dev *rtwdev,
 			   const struct rtw89_mac_ax_coex_gnt *gnt_cfg);
 	int (*stop_sch_tx)(struct rtw89_dev *rtwdev, u8 mac_idx,
 			   u32 *tx_en, enum rtw89_sch_tx_sel sel);
 	int (*resume_sch_tx)(struct rtw89_dev *rtwdev, u8 mac_idx, u32 tx_en);
-<<<<<<< HEAD
-=======
 	int (*h2c_dctl_sec_cam)(struct rtw89_dev *rtwdev,
 				struct rtw89_vif *rtwvif,
 				struct rtw89_sta *rtwsta);
->>>>>>> 88084a3d
 
 	void (*btc_set_rfe)(struct rtw89_dev *rtwdev);
 	void (*btc_init_cfg)(struct rtw89_dev *rtwdev);
@@ -2321,8 +2311,6 @@
 	u32 wp_page_info1;
 };
 
-<<<<<<< HEAD
-=======
 struct rtw89_imr_info {
 	u32 wdrls_imr_set;
 	u32 wsec_imr_reg;
@@ -2368,7 +2356,6 @@
 	u32 tmac_imr_set;
 };
 
->>>>>>> 88084a3d
 struct rtw89_chip_info {
 	enum rtw89_core_chip_id chip_id;
 	const struct rtw89_chip_ops *ops;
@@ -2382,10 +2369,7 @@
 	u32 rf_base_addr[2];
 	u8 support_bands;
 	bool support_bw160;
-<<<<<<< HEAD
-=======
 	bool hw_sec_hdr;
->>>>>>> 88084a3d
 	u8 rf_path_num;
 	u8 tx_nss;
 	u8 rx_nss;
@@ -2448,17 +2432,12 @@
 	u8 rf_para_dlink_num;
 	const struct rtw89_btc_rf_trx_para *rf_para_dlink;
 	u8 ps_mode_supported;
-<<<<<<< HEAD
-
-	u32 hci_func_en_addr;
-=======
 	u8 low_power_hci_modes;
 
 	u32 h2c_cctl_func_id;
 	u32 hci_func_en_addr;
 	u32 h2c_desc_size;
 	u32 txwd_body_size;
->>>>>>> 88084a3d
 	u32 h2c_ctrl_reg;
 	const u32 *h2c_regs;
 	u32 c2h_ctrl_reg;
@@ -2466,10 +2445,7 @@
 	const struct rtw89_page_regs *page_regs;
 	const struct rtw89_reg_def *dcfo_comp;
 	u8 dcfo_comp_sft;
-<<<<<<< HEAD
-=======
 	const struct rtw89_imr_info *imr_info;
->>>>>>> 88084a3d
 };
 
 union rtw89_bus_info {
@@ -2552,13 +2528,7 @@
 	struct rtw89_fw_suit normal;
 	struct rtw89_fw_suit wowlan;
 	bool fw_log_enable;
-<<<<<<< HEAD
-	bool old_ht_ra_format;
-	bool scan_offload;
-	bool tx_wake;
-=======
 	u32 feature_map;
->>>>>>> 88084a3d
 };
 
 #define RTW89_CHK_FW_FEATURE(_feat, _fw) \
@@ -2614,10 +2584,7 @@
 	u8 tx_nss;
 	u8 rx_nss;
 	bool support_cckpd;
-<<<<<<< HEAD
-=======
 	bool support_igi;
->>>>>>> 88084a3d
 };
 
 #define RTW89_MAX_MAC_ID_NUM 128
@@ -3065,8 +3032,6 @@
 	u8 op_band;
 };
 
-<<<<<<< HEAD
-=======
 enum rtw89_phy_bb_gain_band {
 	RTW89_BB_GAIN_BAND_2G = 0,
 	RTW89_BB_GAIN_BAND_5G_L = 1,
@@ -3108,7 +3073,6 @@
 	s8 offset_base[RTW89_PHY_MAX]; /* S(8, 4) */
 };
 
->>>>>>> 88084a3d
 struct rtw89_dev {
 	struct ieee80211_hw *hw;
 	struct device *dev;
@@ -3517,8 +3481,6 @@
 }
 
 static inline
-<<<<<<< HEAD
-=======
 enum nl80211_band rtw89_hw_to_nl80211_band(enum rtw89_band hw_band)
 {
 	switch (hw_band) {
@@ -3533,7 +3495,6 @@
 }
 
 static inline
->>>>>>> 88084a3d
 enum rtw89_bandwidth nl_to_rtw89_bandwidth(enum nl80211_chan_width width)
 {
 	switch (width) {
@@ -3740,8 +3701,6 @@
 }
 
 static inline
-<<<<<<< HEAD
-=======
 void rtw89_chip_fill_txdesc(struct rtw89_dev *rtwdev,
 			    struct rtw89_tx_desc_info *desc_info,
 			    void *txdesc)
@@ -3762,7 +3721,6 @@
 }
 
 static inline
->>>>>>> 88084a3d
 void rtw89_chip_mac_cfg_gnt(struct rtw89_dev *rtwdev,
 			    const struct rtw89_mac_ax_coex_gnt *gnt_cfg)
 {
@@ -3795,8 +3753,6 @@
 	return chip->ops->resume_sch_tx(rtwdev, mac_idx, tx_en);
 }
 
-<<<<<<< HEAD
-=======
 static inline
 int rtw89_chip_h2c_dctl_sec_cam(struct rtw89_dev *rtwdev,
 				struct rtw89_vif *rtwvif,
@@ -3809,7 +3765,6 @@
 	return chip->ops->h2c_dctl_sec_cam(rtwdev, rtwvif, rtwsta);
 }
 
->>>>>>> 88084a3d
 static inline u8 *get_hdr_bssid(struct ieee80211_hdr *hdr)
 {
 	__le16 fc = hdr->frame_control;
