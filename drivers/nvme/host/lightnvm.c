/*
 * nvme-lightnvm.c - LightNVM NVMe device
 *
 * Copyright (C) 2014-2015 IT University of Copenhagen
 * Initial release: Matias Bjorling <mb@lightnvm.io>
 *
 * This program is free software; you can redistribute it and/or
 * modify it under the terms of the GNU General Public License version
 * 2 as published by the Free Software Foundation.
 *
 * This program is distributed in the hope that it will be useful, but
 * WITHOUT ANY WARRANTY; without even the implied warranty of
 * MERCHANTABILITY or FITNESS FOR A PARTICULAR PURPOSE.  See the GNU
 * General Public License for more details.
 *
 * You should have received a copy of the GNU General Public License
 * along with this program; see the file COPYING.  If not, write to
 * the Free Software Foundation, 675 Mass Ave, Cambridge, MA 02139,
 * USA.
 *
 */

#include "nvme.h"

#include <linux/nvme.h>
#include <linux/bitops.h>
#include <linux/lightnvm.h>
#include <linux/vmalloc.h>

enum nvme_nvm_admin_opcode {
	nvme_nvm_admin_identity		= 0xe2,
	nvme_nvm_admin_get_l2p_tbl	= 0xea,
	nvme_nvm_admin_get_bb_tbl	= 0xf2,
	nvme_nvm_admin_set_bb_tbl	= 0xf1,
};

struct nvme_nvm_hb_rw {
	__u8			opcode;
	__u8			flags;
	__u16			command_id;
	__le32			nsid;
	__u64			rsvd2;
	__le64			metadata;
	__le64			prp1;
	__le64			prp2;
	__le64			spba;
	__le16			length;
	__le16			control;
	__le32			dsmgmt;
	__le64			slba;
};

struct nvme_nvm_ph_rw {
	__u8			opcode;
	__u8			flags;
	__u16			command_id;
	__le32			nsid;
	__u64			rsvd2;
	__le64			metadata;
	__le64			prp1;
	__le64			prp2;
	__le64			spba;
	__le16			length;
	__le16			control;
	__le32			dsmgmt;
	__le64			resv;
};

struct nvme_nvm_identity {
	__u8			opcode;
	__u8			flags;
	__u16			command_id;
	__le32			nsid;
	__u64			rsvd[2];
	__le64			prp1;
	__le64			prp2;
	__le32			chnl_off;
	__u32			rsvd11[5];
};

struct nvme_nvm_l2ptbl {
	__u8			opcode;
	__u8			flags;
	__u16			command_id;
	__le32			nsid;
	__le32			cdw2[4];
	__le64			prp1;
	__le64			prp2;
	__le64			slba;
	__le32			nlb;
	__le16			cdw14[6];
};

struct nvme_nvm_getbbtbl {
	__u8			opcode;
	__u8			flags;
	__u16			command_id;
	__le32			nsid;
	__u64			rsvd[2];
	__le64			prp1;
	__le64			prp2;
	__le64			spba;
	__u32			rsvd4[4];
};

struct nvme_nvm_setbbtbl {
	__u8			opcode;
	__u8			flags;
	__u16			command_id;
	__le32			nsid;
	__le64			rsvd[2];
	__le64			prp1;
	__le64			prp2;
	__le64			spba;
	__le16			nlb;
	__u8			value;
	__u8			rsvd3;
	__u32			rsvd4[3];
};

struct nvme_nvm_erase_blk {
	__u8			opcode;
	__u8			flags;
	__u16			command_id;
	__le32			nsid;
	__u64			rsvd[2];
	__le64			prp1;
	__le64			prp2;
	__le64			spba;
	__le16			length;
	__le16			control;
	__le32			dsmgmt;
	__le64			resv;
};

struct nvme_nvm_command {
	union {
		struct nvme_common_command common;
		struct nvme_nvm_identity identity;
		struct nvme_nvm_hb_rw hb_rw;
		struct nvme_nvm_ph_rw ph_rw;
		struct nvme_nvm_l2ptbl l2p;
		struct nvme_nvm_getbbtbl get_bb;
		struct nvme_nvm_setbbtbl set_bb;
		struct nvme_nvm_erase_blk erase;
	};
};

struct nvme_nvm_completion {
	__le64	result;		/* Used by LightNVM to return ppa completions */
	__le16	sq_head;	/* how much of this queue may be reclaimed */
	__le16	sq_id;		/* submission queue that generated this entry */
	__u16	command_id;	/* of the command which completed */
	__le16	status;		/* did the command fail, and if so, why? */
};

#define NVME_NVM_LP_MLC_PAIRS 886
struct nvme_nvm_lp_mlc {
	__le16			num_pairs;
	__u8			pairs[NVME_NVM_LP_MLC_PAIRS];
};

struct nvme_nvm_lp_tbl {
	__u8			id[8];
	struct nvme_nvm_lp_mlc	mlc;
};

struct nvme_nvm_id_group {
	__u8			mtype;
	__u8			fmtype;
	__le16			res16;
	__u8			num_ch;
	__u8			num_lun;
	__u8			num_pln;
	__u8			rsvd1;
	__le16			num_blk;
	__le16			num_pg;
	__le16			fpg_sz;
	__le16			csecs;
	__le16			sos;
	__le16			rsvd2;
	__le32			trdt;
	__le32			trdm;
	__le32			tprt;
	__le32			tprm;
	__le32			tbet;
	__le32			tbem;
	__le32			mpos;
	__le32			mccap;
	__le16			cpar;
	__u8			reserved[10];
	struct nvme_nvm_lp_tbl lptbl;
} __packed;

struct nvme_nvm_addr_format {
	__u8			ch_offset;
	__u8			ch_len;
	__u8			lun_offset;
	__u8			lun_len;
	__u8			pln_offset;
	__u8			pln_len;
	__u8			blk_offset;
	__u8			blk_len;
	__u8			pg_offset;
	__u8			pg_len;
	__u8			sect_offset;
	__u8			sect_len;
	__u8			res[4];
} __packed;

struct nvme_nvm_id {
	__u8			ver_id;
	__u8			vmnt;
	__u8			cgrps;
	__u8			res;
	__le32			cap;
	__le32			dom;
	struct nvme_nvm_addr_format ppaf;
	__u8			resv[228];
	struct nvme_nvm_id_group groups[4];
} __packed;

struct nvme_nvm_bb_tbl {
	__u8	tblid[4];
	__le16	verid;
	__le16	revid;
	__le32	rvsd1;
	__le32	tblks;
	__le32	tfact;
	__le32	tgrown;
	__le32	tdresv;
	__le32	thresv;
	__le32	rsvd2[8];
	__u8	blk[0];
};

/*
 * Check we didn't inadvertently grow the command struct
 */
static inline void _nvme_nvm_check_size(void)
{
	BUILD_BUG_ON(sizeof(struct nvme_nvm_identity) != 64);
	BUILD_BUG_ON(sizeof(struct nvme_nvm_hb_rw) != 64);
	BUILD_BUG_ON(sizeof(struct nvme_nvm_ph_rw) != 64);
	BUILD_BUG_ON(sizeof(struct nvme_nvm_getbbtbl) != 64);
	BUILD_BUG_ON(sizeof(struct nvme_nvm_setbbtbl) != 64);
	BUILD_BUG_ON(sizeof(struct nvme_nvm_l2ptbl) != 64);
	BUILD_BUG_ON(sizeof(struct nvme_nvm_erase_blk) != 64);
	BUILD_BUG_ON(sizeof(struct nvme_nvm_id_group) != 960);
	BUILD_BUG_ON(sizeof(struct nvme_nvm_addr_format) != 128);
	BUILD_BUG_ON(sizeof(struct nvme_nvm_id) != 4096);
	BUILD_BUG_ON(sizeof(struct nvme_nvm_bb_tbl) != 512);
}

static int init_grps(struct nvm_id *nvm_id, struct nvme_nvm_id *nvme_nvm_id)
{
	struct nvme_nvm_id_group *src;
	struct nvm_id_group *dst;
	int i, end;

	end = min_t(u32, 4, nvm_id->cgrps);

	for (i = 0; i < end; i++) {
		src = &nvme_nvm_id->groups[i];
		dst = &nvm_id->groups[i];

		dst->mtype = src->mtype;
		dst->fmtype = src->fmtype;
		dst->num_ch = src->num_ch;
		dst->num_lun = src->num_lun;
		dst->num_pln = src->num_pln;

		dst->num_pg = le16_to_cpu(src->num_pg);
		dst->num_blk = le16_to_cpu(src->num_blk);
		dst->fpg_sz = le16_to_cpu(src->fpg_sz);
		dst->csecs = le16_to_cpu(src->csecs);
		dst->sos = le16_to_cpu(src->sos);

		dst->trdt = le32_to_cpu(src->trdt);
		dst->trdm = le32_to_cpu(src->trdm);
		dst->tprt = le32_to_cpu(src->tprt);
		dst->tprm = le32_to_cpu(src->tprm);
		dst->tbet = le32_to_cpu(src->tbet);
		dst->tbem = le32_to_cpu(src->tbem);
		dst->mpos = le32_to_cpu(src->mpos);
		dst->mccap = le32_to_cpu(src->mccap);

		dst->cpar = le16_to_cpu(src->cpar);

		if (dst->fmtype == NVM_ID_FMTYPE_MLC) {
			memcpy(dst->lptbl.id, src->lptbl.id, 8);
			dst->lptbl.mlc.num_pairs =
					le16_to_cpu(src->lptbl.mlc.num_pairs);

			if (dst->lptbl.mlc.num_pairs > NVME_NVM_LP_MLC_PAIRS) {
				pr_err("nvm: number of MLC pairs not supported\n");
				return -EINVAL;
			}

			memcpy(dst->lptbl.mlc.pairs, src->lptbl.mlc.pairs,
						dst->lptbl.mlc.num_pairs);
		}
	}

	return 0;
}

static int nvme_nvm_identity(struct nvm_dev *nvmdev, struct nvm_id *nvm_id)
{
	struct nvme_ns *ns = nvmdev->q->queuedata;
	struct nvme_nvm_id *nvme_nvm_id;
	struct nvme_nvm_command c = {};
	int ret;

	c.identity.opcode = nvme_nvm_admin_identity;
	c.identity.nsid = cpu_to_le32(ns->ns_id);
	c.identity.chnl_off = 0;

	nvme_nvm_id = kmalloc(sizeof(struct nvme_nvm_id), GFP_KERNEL);
	if (!nvme_nvm_id)
		return -ENOMEM;

	ret = nvme_submit_sync_cmd(ns->ctrl->admin_q, (struct nvme_command *)&c,
				nvme_nvm_id, sizeof(struct nvme_nvm_id));
	if (ret) {
		ret = -EIO;
		goto out;
	}

	nvm_id->ver_id = nvme_nvm_id->ver_id;
	nvm_id->vmnt = nvme_nvm_id->vmnt;
	nvm_id->cgrps = nvme_nvm_id->cgrps;
	nvm_id->cap = le32_to_cpu(nvme_nvm_id->cap);
	nvm_id->dom = le32_to_cpu(nvme_nvm_id->dom);
	memcpy(&nvm_id->ppaf, &nvme_nvm_id->ppaf,
					sizeof(struct nvme_nvm_addr_format));

	ret = init_grps(nvm_id, nvme_nvm_id);
out:
	kfree(nvme_nvm_id);
	return ret;
}

static int nvme_nvm_get_l2p_tbl(struct nvm_dev *nvmdev, u64 slba, u32 nlb,
				nvm_l2p_update_fn *update_l2p, void *priv)
{
	struct nvme_ns *ns = nvmdev->q->queuedata;
	struct nvme_nvm_command c = {};
	u32 len = queue_max_hw_sectors(ns->ctrl->admin_q) << 9;
	u32 nlb_pr_rq = len / sizeof(u64);
	u64 cmd_slba = slba;
	void *entries;
	int ret = 0;

	c.l2p.opcode = nvme_nvm_admin_get_l2p_tbl;
	c.l2p.nsid = cpu_to_le32(ns->ns_id);
	entries = kmalloc(len, GFP_KERNEL);
	if (!entries)
		return -ENOMEM;

	while (nlb) {
		u32 cmd_nlb = min(nlb_pr_rq, nlb);

		c.l2p.slba = cpu_to_le64(cmd_slba);
		c.l2p.nlb = cpu_to_le32(cmd_nlb);

		ret = nvme_submit_sync_cmd(ns->ctrl->admin_q,
				(struct nvme_command *)&c, entries, len);
		if (ret) {
			dev_err(ns->ctrl->device,
				"L2P table transfer failed (%d)\n", ret);
			ret = -EIO;
			goto out;
		}

		if (update_l2p(cmd_slba, cmd_nlb, entries, priv)) {
			ret = -EINTR;
			goto out;
		}

		cmd_slba += cmd_nlb;
		nlb -= cmd_nlb;
	}

out:
	kfree(entries);
	return ret;
}

static int nvme_nvm_get_bb_tbl(struct nvm_dev *nvmdev, struct ppa_addr ppa,
								u8 *blks)
{
	struct request_queue *q = nvmdev->q;
	struct nvme_ns *ns = q->queuedata;
	struct nvme_ctrl *ctrl = ns->ctrl;
	struct nvme_nvm_command c = {};
	struct nvme_nvm_bb_tbl *bb_tbl;
	int nr_blks = nvmdev->blks_per_lun * nvmdev->plane_mode;
	int tblsz = sizeof(struct nvme_nvm_bb_tbl) + nr_blks;
	int ret = 0;

	c.get_bb.opcode = nvme_nvm_admin_get_bb_tbl;
	c.get_bb.nsid = cpu_to_le32(ns->ns_id);
	c.get_bb.spba = cpu_to_le64(ppa.ppa);

	bb_tbl = kzalloc(tblsz, GFP_KERNEL);
	if (!bb_tbl)
		return -ENOMEM;

	ret = nvme_submit_sync_cmd(ctrl->admin_q, (struct nvme_command *)&c,
								bb_tbl, tblsz);
	if (ret) {
		dev_err(ctrl->device, "get bad block table failed (%d)\n", ret);
		ret = -EIO;
		goto out;
	}

	if (bb_tbl->tblid[0] != 'B' || bb_tbl->tblid[1] != 'B' ||
		bb_tbl->tblid[2] != 'L' || bb_tbl->tblid[3] != 'T') {
		dev_err(ctrl->device, "bbt format mismatch\n");
		ret = -EINVAL;
		goto out;
	}

	if (le16_to_cpu(bb_tbl->verid) != 1) {
		ret = -EINVAL;
		dev_err(ctrl->device, "bbt version not supported\n");
		goto out;
	}

	if (le32_to_cpu(bb_tbl->tblks) != nr_blks) {
		ret = -EINVAL;
		dev_err(ctrl->device,
				"bbt unsuspected blocks returned (%u!=%u)",
				le32_to_cpu(bb_tbl->tblks), nr_blks);
		goto out;
	}

	memcpy(blks, bb_tbl->blk, nvmdev->blks_per_lun * nvmdev->plane_mode);
out:
	kfree(bb_tbl);
	return ret;
}

static int nvme_nvm_set_bb_tbl(struct nvm_dev *nvmdev, struct ppa_addr *ppas,
							int nr_ppas, int type)
{
	struct nvme_ns *ns = nvmdev->q->queuedata;
	struct nvme_nvm_command c = {};
	int ret = 0;

	c.set_bb.opcode = nvme_nvm_admin_set_bb_tbl;
	c.set_bb.nsid = cpu_to_le32(ns->ns_id);
	c.set_bb.spba = cpu_to_le64(ppas->ppa);
	c.set_bb.nlb = cpu_to_le16(nr_ppas - 1);
	c.set_bb.value = type;

	ret = nvme_submit_sync_cmd(ns->ctrl->admin_q, (struct nvme_command *)&c,
								NULL, 0);
	if (ret)
		dev_err(ns->ctrl->device, "set bad block table failed (%d)\n",
									ret);
	return ret;
}

static inline void nvme_nvm_rqtocmd(struct request *rq, struct nvm_rq *rqd,
				struct nvme_ns *ns, struct nvme_nvm_command *c)
{
	c->ph_rw.opcode = rqd->opcode;
	c->ph_rw.nsid = cpu_to_le32(ns->ns_id);
	c->ph_rw.spba = cpu_to_le64(rqd->ppa_addr.ppa);
	c->ph_rw.metadata = cpu_to_le64(rqd->dma_meta_list);
	c->ph_rw.control = cpu_to_le16(rqd->flags);
	c->ph_rw.length = cpu_to_le16(rqd->nr_ppas - 1);

	if (rqd->opcode == NVM_OP_HBWRITE || rqd->opcode == NVM_OP_HBREAD)
		c->hb_rw.slba = cpu_to_le64(nvme_block_nr(ns,
					rqd->bio->bi_iter.bi_sector));
}

static void nvme_nvm_end_io(struct request *rq, int error)
{
	struct nvm_rq *rqd = rq->end_io_data;
	struct nvme_nvm_completion *cqe = rq->special;

	if (cqe)
		rqd->ppa_status = le64_to_cpu(cqe->result);

	nvm_end_io(rqd, error);

	kfree(rq->cmd);
	blk_mq_free_request(rq);
}

static int nvme_nvm_submit_io(struct nvm_dev *dev, struct nvm_rq *rqd)
{
	struct request_queue *q = dev->q;
	struct nvme_ns *ns = q->queuedata;
	struct request *rq;
	struct bio *bio = rqd->bio;
	struct nvme_nvm_command *cmd;

	rq = blk_mq_alloc_request(q, bio_data_dir(bio), 0);
	if (IS_ERR(rq))
		return -ENOMEM;

	cmd = kzalloc(sizeof(struct nvme_nvm_command) +
				sizeof(struct nvme_nvm_completion), GFP_KERNEL);
	if (!cmd) {
		blk_mq_free_request(rq);
		return -ENOMEM;
	}

	rq->cmd_type = REQ_TYPE_DRV_PRIV;
	rq->ioprio = bio_prio(bio);

	if (bio_has_data(bio))
		rq->nr_phys_segments = bio_phys_segments(q, bio);

	rq->__data_len = bio->bi_iter.bi_size;
	rq->bio = rq->biotail = bio;

	nvme_nvm_rqtocmd(rq, rqd, ns, cmd);

	rq->cmd = (unsigned char *)cmd;
	rq->cmd_len = sizeof(struct nvme_nvm_command);
	rq->special = cmd + 1;

	rq->end_io_data = rqd;

	blk_execute_rq_nowait(q, NULL, rq, 0, nvme_nvm_end_io);

	return 0;
}

static int nvme_nvm_erase_block(struct nvm_dev *dev, struct nvm_rq *rqd)
{
	struct request_queue *q = dev->q;
	struct nvme_ns *ns = q->queuedata;
	struct nvme_nvm_command c = {};

	c.erase.opcode = NVM_OP_ERASE;
	c.erase.nsid = cpu_to_le32(ns->ns_id);
	c.erase.spba = cpu_to_le64(rqd->ppa_addr.ppa);
	c.erase.length = cpu_to_le16(rqd->nr_ppas - 1);

	return nvme_submit_sync_cmd(q, (struct nvme_command *)&c, NULL, 0);
}

static void *nvme_nvm_create_dma_pool(struct nvm_dev *nvmdev, char *name)
{
	struct nvme_ns *ns = nvmdev->q->queuedata;

	return dma_pool_create(name, ns->ctrl->dev, PAGE_SIZE, PAGE_SIZE, 0);
}

static void nvme_nvm_destroy_dma_pool(void *pool)
{
	struct dma_pool *dma_pool = pool;

	dma_pool_destroy(dma_pool);
}

static void *nvme_nvm_dev_dma_alloc(struct nvm_dev *dev, void *pool,
				    gfp_t mem_flags, dma_addr_t *dma_handler)
{
	return dma_pool_alloc(pool, mem_flags, dma_handler);
}

static void nvme_nvm_dev_dma_free(void *pool, void *addr,
							dma_addr_t dma_handler)
{
	dma_pool_free(pool, addr, dma_handler);
}

static struct nvm_dev_ops nvme_nvm_dev_ops = {
	.identity		= nvme_nvm_identity,

	.get_l2p_tbl		= nvme_nvm_get_l2p_tbl,

	.get_bb_tbl		= nvme_nvm_get_bb_tbl,
	.set_bb_tbl		= nvme_nvm_set_bb_tbl,

	.submit_io		= nvme_nvm_submit_io,
	.erase_block		= nvme_nvm_erase_block,

	.create_dma_pool	= nvme_nvm_create_dma_pool,
	.destroy_dma_pool	= nvme_nvm_destroy_dma_pool,
	.dev_dma_alloc		= nvme_nvm_dev_dma_alloc,
	.dev_dma_free		= nvme_nvm_dev_dma_free,

	.max_phys_sect		= 64,
};

int nvme_nvm_register(struct nvme_ns *ns, char *disk_name, int node,
		      const struct attribute_group *attrs)
{
	struct request_queue *q = ns->queue;
	struct nvm_dev *dev;
	int ret;

	dev = nvm_alloc_dev(node);
	if (!dev)
		return -ENOMEM;

	dev->q = q;
	memcpy(dev->name, disk_name, DISK_NAME_LEN);
	dev->ops = &nvme_nvm_dev_ops;
	dev->parent_dev = ns->ctrl->device;
	dev->private_data = ns;
	ns->ndev = dev;

	ret = nvm_register(dev);

<<<<<<< HEAD
	ns->lba_shift = ilog2(dev->sec_size) - 9;
=======
	ns->lba_shift = ilog2(dev->sec_size);
>>>>>>> d06e622d

	if (sysfs_create_group(&dev->dev.kobj, attrs))
		pr_warn("%s: failed to create sysfs group for identification\n",
			disk_name);
	return ret;
}

void nvme_nvm_unregister(struct nvme_ns *ns)
{
	nvm_unregister(ns->ndev);
}

/* move to shared place when used in multiple places. */
#define PCI_VENDOR_ID_CNEX 0x1d1d
#define PCI_DEVICE_ID_CNEX_WL 0x2807
#define PCI_DEVICE_ID_CNEX_QEMU 0x1f1f

int nvme_nvm_ns_supported(struct nvme_ns *ns, struct nvme_id_ns *id)
{
	struct nvme_ctrl *ctrl = ns->ctrl;
	/* XXX: this is poking into PCI structures from generic code! */
	struct pci_dev *pdev = to_pci_dev(ctrl->dev);

	/* QEMU NVMe simulator - PCI ID + Vendor specific bit */
	if (pdev->vendor == PCI_VENDOR_ID_CNEX &&
				pdev->device == PCI_DEVICE_ID_CNEX_QEMU &&
							id->vs[0] == 0x1)
		return 1;

	/* CNEX Labs - PCI ID + Vendor specific bit */
	if (pdev->vendor == PCI_VENDOR_ID_CNEX &&
				pdev->device == PCI_DEVICE_ID_CNEX_WL &&
							id->vs[0] == 0x1)
		return 1;

	return 0;
}<|MERGE_RESOLUTION|>--- conflicted
+++ resolved
@@ -612,11 +612,7 @@
 
 	ret = nvm_register(dev);
 
-<<<<<<< HEAD
-	ns->lba_shift = ilog2(dev->sec_size) - 9;
-=======
 	ns->lba_shift = ilog2(dev->sec_size);
->>>>>>> d06e622d
 
 	if (sysfs_create_group(&dev->dev.kobj, attrs))
 		pr_warn("%s: failed to create sysfs group for identification\n",
