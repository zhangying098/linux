--- conflicted
+++ resolved
@@ -1922,16 +1922,9 @@
 	if (!info->nr_rings)
 		info->nr_rings = 1;
 
-<<<<<<< HEAD
-	info->rinfo = kvcalloc(info->nr_rings,
-			       struct_size(info->rinfo, shadow,
-					   BLK_RING_SIZE(info)),
-			       GFP_KERNEL);
-=======
 	info->rinfo_size = struct_size(info->rinfo, shadow,
 				       BLK_RING_SIZE(info));
 	info->rinfo = kvcalloc(info->nr_rings, info->rinfo_size, GFP_KERNEL);
->>>>>>> 2c523b34
 	if (!info->rinfo) {
 		xenbus_dev_fatal(info->xbdev, -ENOMEM, "allocating ring_info structure");
 		info->nr_rings = 0;
